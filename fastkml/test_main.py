# Copyright (C) 2012  Christian Ledermann
#
# This library is free software; you can redistribute it and/or modify it under
# the terms of the GNU Lesser General Public License as published by the Free
# Software Foundation; either version 2.1 of the License, or (at your option)
# any later version.
#
# This library is distributed in the hope that it will be useful, but WITHOUT
# ANY WARRANTY; without even the implied warranty of MERCHANTABILITY or FITNESS
# FOR A PARTICULAR PURPOSE.  See the GNU Lesser General Public License for more
# details.
#
# You should have received a copy of the GNU Lesser General Public License
# along with this library; if not, write to the Free Software Foundation, Inc.,
# 51 Franklin Street, Fifth Floor, Boston, MA  02110-1301 USA
import datetime
import unittest

from dateutil.tz import tzoffset
from dateutil.tz import tzutc

from fastkml import atom
from fastkml import base
from fastkml import config
from fastkml import kml
from fastkml import styles
from fastkml.config import etree
from fastkml.geometry import Geometry
from fastkml.geometry import GeometryCollection
from fastkml.geometry import LinearRing
from fastkml.geometry import LineString
from fastkml.geometry import MultiLineString
from fastkml.geometry import MultiPoint
from fastkml.geometry import MultiPolygon
from fastkml.geometry import Point
from fastkml.geometry import Polygon
from fastkml.gx import GxGeometry


class BaseClassesTestCase(unittest.TestCase):
    """BaseClasses  must raise a NotImplementedError on etree_element
    and a TypeError on from_element"""

    def test_base_object(self):
        bo = base._BaseObject(id="id0")
        self.assertEqual(bo.id, "id0")
        self.assertEqual(bo.ns, config.KMLNS)
        self.assertEqual(bo.target_id, None)
        self.assertEqual(bo.__name__, None)
        bo.target_id = "target"
        self.assertEqual(bo.target_id, "target")
        bo.ns = ""
        bo.id = None
        self.assertEqual(bo.id, None)
        self.assertEqual(bo.ns, "")
        self.assertRaises(NotImplementedError, bo.etree_element)
        element = etree.Element(config.KMLNS + "Base")
        self.assertRaises(TypeError, bo.from_element)
        self.assertRaises(TypeError, bo.from_element, element)
        bo.__name__ = "NotABaseObject"
        self.assertRaises(TypeError, bo.from_element, element)
        # Note that we can coax baseclasses not to throw errors
        bo.__name__ = "Base"
        bo.ns = config.KMLNS
        bo.from_element(element)
        self.assertEqual(bo.id, None)
        self.assertEqual(bo.ns, config.KMLNS)
        self.assertFalse(bo.etree_element(), None)
        self.assertGreater(len(bo.to_string()), 1)

    def test_feature(self):
        f = kml._Feature(name="A Feature")
        self.assertRaises(NotImplementedError, f.etree_element)
        self.assertEqual(f.name, "A Feature")
        self.assertEqual(f.visibility, 1)
        self.assertEqual(f.isopen, 0)
        self.assertEqual(f._atom_author, None)
        self.assertEqual(f._atom_link, None)
        self.assertEqual(f.address, None)
        # self.assertEqual(f.phoneNumber, None)
        self.assertEqual(f._snippet, None)
        self.assertEqual(f.description, None)
        self.assertEqual(f._style_url, None)
        self.assertEqual(f._styles, [])
        self.assertEqual(f._timespan, None)
        self.assertEqual(f._timestamp, None)
        self.assertEqual(f.camera, None)
        # self.assertEqual(f.region, None)
        # self.assertEqual(f.extended_data, None)

        f.__name__ = "Feature"
        f.style_url = "#default"
        self.assertIn("Feature>", str(f.to_string()))
        self.assertIn("#default", str(f.to_string()))

    def test_container(self):
        f = kml._Container(name="A Container")
        # apparently you can add documents to containes
        # d = kml.Document()
        # self.assertRaises(TypeError, f.append, d)
        p = kml.Placemark()
        f.append(p)
        self.assertRaises(NotImplementedError, f.etree_element)

    def test_overlay(self):
        o = kml._Overlay(name="An Overlay")
        self.assertEqual(o._color, None)
        self.assertEqual(o._draw_order, None)
        self.assertEqual(o._icon, None)
        self.assertRaises(NotImplementedError, o.etree_element)

    def test_atom_link(self):
        ns = "{http://www.opengis.net/kml/2.2}"  # noqa: FS003
        l = atom.Link(ns=ns)
        self.assertEqual(l.ns, ns)

    def test_atom_person(self):
        ns = "{http://www.opengis.net/kml/2.2}"  # noqa: FS003
        p = atom._Person(ns=ns)
        self.assertEqual(p.ns, ns)


class BuildKmlTestCase(unittest.TestCase):
    """Build a simple KML File"""

    def test_kml(self):
        """kml file without contents"""
        k = kml.KML()
        self.assertEqual(len(list(k.features())), 0)
        if config.LXML:
            self.assertEqual(
                str(k.to_string())[:43],
                '<kml xmlns="http://www.opengis.net/kml/2.2"/>'[:43],
            )
        elif hasattr(etree, "register_namespace"):
            self.assertEqual(
                str(k.to_string())[:51],
                '<kml:kml xmlns:kml="http://www.opengis.net/kml/2.2" />'[:51],
            )
        else:
            self.assertEqual(
                str(k.to_string())[:51],
                '<ns0:kml xmlns:ns0="http://www.opengis.net/kml/2.2" />'[:51],
            )

        k2 = kml.KML()
        k2.from_string(k.to_string())
        self.assertEqual(k.to_string(), k2.to_string())

    def test_folder(self):
        """KML file with folders"""
        ns = "{http://www.opengis.net/kml/2.2}"  # noqa: FS003
        k = kml.KML()
        f = kml.Folder(ns, "id", "name", "description")
        nf = kml.Folder(ns, "nested-id", "nested-name", "nested-description")
        f.append(nf)
        k.append(f)
        f2 = kml.Folder(ns, "id2", "name2", "description2")
        k.append(f2)
        self.assertEqual(len(list(k.features())), 2)
        self.assertEqual(len(list(list(k.features())[0].features())), 1)
        k2 = kml.KML()
        s = k.to_string()
        k2.from_string(s)
        self.assertEqual(s, k2.to_string())

    def test_placemark(self):
        ns = "{http://www.opengis.net/kml/2.2}"  # noqa: FS003
        k = kml.KML(ns=ns)
        p = kml.Placemark(ns, "id", "name", "description")
        p.geometry = Point(0.0, 0.0, 0.0)
        p2 = kml.Placemark(ns, "id2", "name2", "description2")
        p2.geometry = LineString([(0, 0, 0), (1, 1, 1)])
        k.append(p)
        k.append(p2)
        self.assertEqual(len(list(k.features())), 2)
        k2 = kml.KML()
        k2.from_string(k.to_string(prettyprint=True))
        self.assertEqual(k.to_string(), k2.to_string())

    def test_schema(self):
        ns = "{http://www.opengis.net/kml/2.2}"  # noqa: FS003
        self.assertRaises(ValueError, kml.Schema, ns)
        s = kml.Schema(ns, "some_id")
        self.assertEqual(len(list(s.simple_fields)), 0)
        s.append("int", "Integer", "An Integer")
        self.assertEqual(list(s.simple_fields)[0]["type"], "int")
        self.assertEqual(list(s.simple_fields)[0]["name"], "Integer")
        self.assertEqual(list(s.simple_fields)[0]["displayName"], "An Integer")
        s.simple_fields = None
        self.assertEqual(len(list(s.simple_fields)), 0)
        self.assertRaises(TypeError, s.append, ("none", "Integer", "An Integer"))
        self.assertRaises(
            TypeError, s.simple_fields, [("none", "Integer", "An Integer")]
        )
        self.assertRaises(TypeError, s.simple_fields, ("int", "Integer", "An Integer"))
        fields = {"type": "int", "name": "Integer", "display_name": "An Integer"}
        s.simple_fields = fields
        self.assertEqual(list(s.simple_fields)[0]["type"], "int")
        self.assertEqual(list(s.simple_fields)[0]["name"], "Integer")
        self.assertEqual(list(s.simple_fields)[0]["displayName"], "An Integer")
        s.simple_fields = [["float", "Float"], fields]
        self.assertEqual(list(s.simple_fields)[0]["type"], "float")
        self.assertEqual(list(s.simple_fields)[0]["name"], "Float")
        self.assertEqual(list(s.simple_fields)[0]["displayName"], None)
        self.assertEqual(list(s.simple_fields)[1]["type"], "int")
        self.assertEqual(list(s.simple_fields)[1]["name"], "Integer")
        self.assertEqual(list(s.simple_fields)[1]["displayName"], "An Integer")

    def test_schema_data(self):
        ns = "{http://www.opengis.net/kml/2.2}"  # noqa: FS003
        self.assertRaises(ValueError, kml.SchemaData, ns)
        self.assertRaises(ValueError, kml.SchemaData, ns, "")
        sd = kml.SchemaData(ns, "#default")
        sd.append_data("text", "Some Text")
        self.assertEqual(len(sd.data), 1)
        sd.append_data(value=1, name="Integer")
        self.assertEqual(len(sd.data), 2)
        self.assertEqual(sd.data[0], {"value": "Some Text", "name": "text"})
        self.assertEqual(sd.data[1], {"value": 1, "name": "Integer"})
        data = (("text", "Some new Text"), {"value": 2, "name": "Integer"})
        sd.data = data
        self.assertEqual(len(sd.data), 2)
        self.assertEqual(sd.data[0], {"value": "Some new Text", "name": "text"})
        self.assertEqual(sd.data[1], {"value": 2, "name": "Integer"})

    def test_untyped_extended_data(self):
        ns = "{http://www.opengis.net/kml/2.2}"  # noqa: FS003
        k = kml.KML(ns=ns)

        p = kml.Placemark(ns, "id", "name", "description")
        p.geometry = Point(0.0, 0.0, 0.0)
        p.extended_data = kml.ExtendedData(
            elements=[
                kml.Data(name="info", value="so much to see"),
                kml.Data(name="weather", display_name="Weather", value="blue skies"),
            ]
        )

        self.assertEqual(len(p.extended_data.elements), 2)
        k.append(p)

        k2 = kml.KML()
        k2.from_string(k.to_string(prettyprint=True))
        k.to_string()

        extended_data = list(k2.features())[0].extended_data
        self.assertIsNotNone(extended_data)
        self.assertTrue(len(extended_data.elements), 2)
        self.assertEqual(extended_data.elements[0].name, "info")
        self.assertEqual(extended_data.elements[0].value, "so much to see")
        self.assertEqual(extended_data.elements[0].display_name, None)
        self.assertEqual(extended_data.elements[1].name, "weather")
        self.assertEqual(extended_data.elements[1].value, "blue skies")
        self.assertEqual(extended_data.elements[1].display_name, "Weather")

    def test_untyped_extended_data_nested(self):
        ns = "{http://www.opengis.net/kml/2.2}"  # noqa: FS003
        k = kml.KML(ns=ns)

        d = kml.Document(ns, "docid", "doc name", "doc description")
        d.extended_data = kml.ExtendedData(
            elements=[kml.Data(name="type", value="Document")]
        )

        f = kml.Folder(ns, "fid", "f name", "f description")
        f.extended_data = kml.ExtendedData(
            elements=[kml.Data(name="type", value="Folder")]
        )

        k.append(d)
        d.append(f)

        k2 = kml.KML()
        k2.from_string(k.to_string())

        document_data = list(k2.features())[0].extended_data
        folder_data = list(list(k2.features())[0].features())[0].extended_data

        self.assertEqual(document_data.elements[0].name, "type")
        self.assertEqual(document_data.elements[0].value, "Document")

        self.assertEqual(folder_data.elements[0].name, "type")
        self.assertEqual(folder_data.elements[0].value, "Folder")

    def test_document(self):
        k = kml.KML()
        ns = "{http://www.opengis.net/kml/2.2}"  # noqa: FS003
        d = kml.Document(ns, "docid", "doc name", "doc description")
        f = kml.Folder(ns, "fid", "f name", "f description")
        k.append(d)
        d.append(f)
        nf = kml.Folder(ns, "nested-fid", "nested f name", "nested f description")
        f.append(nf)
        f2 = kml.Folder(ns, "id2", "name2", "description2")
        d.append(f2)
        p = kml.Placemark(ns, "id", "name", "description")
        p.geometry = Polygon([(0, 0, 0), (1, 1, 0), (1, 0, 1)])
        p2 = kml.Placemark(ns, "id2", "name2", "description2")
        # p2 does not have a geometry!
        f2.append(p)
        nf.append(p2)
        self.assertEqual(len(list(k.features())), 1)
        self.assertEqual(len(list(list(k.features())[0].features())), 2)
        k2 = kml.KML()
        k2.from_string(k.to_string())
        self.assertEqual(k.to_string(), k2.to_string())

    def test_author(self):
        d = kml.Document()
        d.author = "Christian Ledermann"
        self.assertIn("Christian Ledermann", str(d.to_string()))
        a = atom.Author(
            name="Nobody", uri="http://localhost", email="cl@donotreply.com"
        )
        d.author = a
        self.assertEqual(d.author, "Nobody")
        self.assertNotIn("Christian Ledermann", str(d.to_string()))
        self.assertIn("Nobody", str(d.to_string()))
        self.assertIn("http://localhost", str(d.to_string()))
        self.assertIn("cl@donotreply.com", str(d.to_string()))
        d2 = kml.Document()
        d2.from_string(d.to_string())
        self.assertEqual(d.to_string(), d2.to_string())
        d.author = None

    def test_link(self):
        d = kml.Document()
        d.link = "http://localhost"
        self.assertIn("http://localhost", str(d.to_string()))
        l = atom.Link(href="#here")
        d.link = l
        self.assertIn("#here", str(d.to_string()))
        self.assertRaises(TypeError, d.link, object)
        d2 = kml.Document()
        d2.from_string(d.to_string())
        self.assertEqual(d.to_string(), d2.to_string())
        d.link = None

    def test_address(self):
        address = "1600 Amphitheatre Parkway, Mountain View, CA 94043, USA"
        d = kml.Document()
        d.address = address
        self.assertIn(address, str(d.to_string()))
        self.assertIn("address>", str(d.to_string()))

    def test_phone_number(self):
        phone = "+1 234 567 8901"
        d = kml.Document()
        d.phone_number = phone
        self.assertIn(phone, str(d.to_string()))
        self.assertIn("phoneNumber>", str(d.to_string()))


class KmlFromStringTestCase(unittest.TestCase):
    def test_document(self):
        doc = """<kml xmlns="http://www.opengis.net/kml/2.2">
        <Document targetId="someTargetId">
          <name>Document.kml</name>
          <open>1</open>
          <Style id="exampleStyleDocument">
            <LabelStyle>
              <color>ff0000cc</color>
            </LabelStyle>
          </Style>
          <Placemark>
            <name>Document Feature 1</name>
            <styleUrl>#exampleStyleDocument</styleUrl>
            <Point>
              <coordinates>-122.371,37.816,0</coordinates>
            </Point>
          </Placemark>
          <Placemark targetId="someTargetId">
            <name>Document Feature 2</name>
            <styleUrl>#exampleStyleDocument</styleUrl>
            <Point>
              <coordinates>-122.370,37.817,0</coordinates>
            </Point>
          </Placemark>
        </Document>
        </kml>"""

        k = kml.KML()
        k.from_string(doc)
        self.assertEqual(len(list(k.features())), 1)
        self.assertEqual(len(list(list(k.features())[0].features())), 2)
        k2 = kml.KML()
        k2.from_string(k.to_string())
        self.assertEqual(k.to_string(), k2.to_string())

    def test_document_booleans(self):
        doc = """<kml xmlns="http://www.opengis.net/kml/2.2">
        <Document targetId="someTargetId">
          <name>Document.kml</name>
          <visibility>true</visibility>
          <open>1</open>
        </Document>
        </kml>"""

        k = kml.KML()
        k.from_string(doc)
        self.assertEqual(list(k.features())[0].visibility, 1)
        self.assertEqual(list(k.features())[0].isopen, 1)
        doc = """<kml xmlns="http://www.opengis.net/kml/2.2">
        <Document targetId="someTargetId">
          <name>Document.kml</name>
          <visibility>0</visibility>
          <open>false</open>
        </Document>
        </kml>"""

        k = kml.KML()
        k.from_string(doc)
        self.assertEqual(list(k.features())[0].visibility, 0)
        self.assertEqual(list(k.features())[0].isopen, 0)

    def test_folders(self):
        doc = """<kml xmlns="http://www.opengis.net/kml/2.2">
        <Folder>
          <name>Folder.kml</name>
          <open>1</open>
          <description>
            A folder is a container that can hold multiple other objects
          </description>
          <Placemark>
            <name>Folder object 1 (Placemark)</name>
            <Point>
              <coordinates>-122.377588,37.830266,0</coordinates>
            </Point>
          </Placemark>
          <Placemark>
            <name>Folder object 2 (Polygon)</name>
            <Polygon>
              <outerBoundaryIs>
                <LinearRing>
                  <coordinates>
                    -122.377830,37.830445,0
                    -122.377576,37.830631,0
                    -122.377840,37.830642,0
                    -122.377830,37.830445,0
                  </coordinates>
                </LinearRing>
              </outerBoundaryIs>
            </Polygon>
          </Placemark>
          <Placemark>
            <name>Folder object 3 (Path)</name>
            <LineString>
              <tessellate>1</tessellate>
              <coordinates>
                -122.378009,37.830128,0 -122.377885,37.830379,0
              </coordinates>
            </LineString>
          </Placemark>
        </Folder>
        </kml>"""

        k = kml.KML()
        k.from_string(doc)
        self.assertEqual(len(list(k.features())), 1)
        self.assertEqual(len(list(list(k.features())[0].features())), 3)
        k2 = kml.KML()
        k2.from_string(k.to_string())
        self.assertEqual(k.to_string(), k2.to_string())

    def test_placemark(self):
        doc = """<kml xmlns="http://www.opengis.net/kml/2.2">
          <Placemark>
            <name>Simple placemark</name>
            <description>Attached to the ground. Intelligently places itself
               at the height of the underlying terrain.</description>
            <Point>
              <coordinates>-122.0822035425683,37.42228990140251,0</coordinates>
            </Point>
          </Placemark>
        </kml>"""

        k = kml.KML()
        k.from_string(doc)
        self.assertEqual(len(list(k.features())), 1)
        self.assertEqual(list(k.features())[0].name, "Simple placemark")
        k2 = kml.KML()
        k2.from_string(k.to_string())
        self.assertEqual(k.to_string(), k2.to_string())

    def test_extended_data(self):
        doc = """<kml xmlns="http://www.opengis.net/kml/2.2">
          <Placemark>
            <name>Simple placemark</name>
            <description></description>
            <Point>
              <coordinates>-122.0822035425683,37.42228990140251,0</coordinates>
            </Point>
            <ExtendedData>
              <Data name="holeNumber">
                <displayName><![CDATA[
                    <b>This is hole </b>
                ]]></displayName>
                <value>1</value>
              </Data>
              <Data name="holePar">
                <displayName><![CDATA[
                  <i>The par for this hole is </i>
                ]]></displayName>
                <value>4</value>
              </Data>
              <SchemaData schemaUrl="#TrailHeadTypeId">
                <SimpleData name="TrailHeadName">Mount Everest</SimpleData>
                <SimpleData name="TrailLength">347.45</SimpleData>
                <SimpleData name="ElevationGain">10000</SimpleData>
              </SchemaData>
            </ExtendedData>
          </Placemark>
        </kml>"""

        k = kml.KML()
        k.from_string(doc)

        extended_data = list(k.features())[0].extended_data

        self.assertEqual(extended_data.elements[0].name, "holeNumber")
        self.assertEqual(extended_data.elements[0].value, "1")
        self.assertIn("<b>This is hole </b>", extended_data.elements[0].display_name)

        self.assertEqual(extended_data.elements[1].name, "holePar")
        self.assertEqual(extended_data.elements[1].value, "4")
        self.assertIn(
            "<i>The par for this hole is </i>", extended_data.elements[1].display_name
        )
        sd = extended_data.elements[2]
        self.assertEqual(sd.data[0]["name"], "TrailHeadName")
        self.assertEqual(sd.data[1]["value"], "347.45")

    def test_polygon(self):
        doc = """
        <kml xmlns="http://www.opengis.net/kml/2.2">
          <Placemark>
            <name>South Africa</name>
            <Polygon>
              <outerBoundaryIs>
                <LinearRing>
                  <coordinates>
                    31.521,-29.257,0
                    31.326,-29.402,0
                    30.902,-29.91,0
                    30.623,-30.424,0
                    30.056,-31.14,0
                    28.926,-32.172,0
                    28.22,-32.772,0
                    27.465,-33.227,0
                    26.419,-33.615,0
                    25.91,-33.667,0
                    25.781,-33.945,0
                    25.173,-33.797,0
                    24.678,-33.987,0
                    23.594,-33.794,0
                    22.988,-33.916,0
                    22.574,-33.864,0
                    21.543,-34.259,0
                    20.689,-34.417,0
                    20.071,-34.795,0
                    19.616,-34.819,0
                    19.193,-34.463,0
                    18.855,-34.444,0
                    18.425,-33.998,0
                    18.377,-34.137,0
                    18.244,-33.868,0
                    18.25,-33.281,0
                    17.925,-32.611,0
                    18.248,-32.429,0
                    18.222,-31.662,0
                    17.567,-30.726,0
                    17.064,-29.879,0
                    17.063,-29.876,0
                    16.345,-28.577,0
                    16.824,-28.082,0
                    17.219,-28.356,0
                    17.387,-28.784,0
                    17.836,-28.856,0
                    18.465,-29.045,0
                    19.002,-28.972,0
                    19.895,-28.461,0
                    19.896,-24.768,0
                    20.166,-24.918,0
                    20.759,-25.868,0
                    20.666,-26.477,0
                    20.89,-26.829,0
                    21.606,-26.727,0
                    22.106,-26.28,0
                    22.58,-25.979,0
                    22.824,-25.5,0
                    23.312,-25.269,0
                    23.734,-25.39,0
                    24.211,-25.67,0
                    25.025,-25.72,0
                    25.665,-25.487,0
                    25.766,-25.175,0
                    25.942,-24.696,0
                    26.486,-24.616,0
                    26.786,-24.241,0
                    27.119,-23.574,0
                    28.017,-22.828,0
                    29.432,-22.091,0
                    29.839,-22.102,0
                    30.323,-22.272,0
                    30.66,-22.152,0
                    31.191,-22.252,0
                    31.67,-23.659,0
                    31.931,-24.369,0
                    31.752,-25.484,0
                    31.838,-25.843,0
                    31.333,-25.66,0
                    31.044,-25.731,0
                    30.95,-26.023,0
                    30.677,-26.398,0
                    30.686,-26.744,0
                    31.283,-27.286,0
                    31.868,-27.178,0
                    32.072,-26.734,0
                    32.83,-26.742,0
                    32.58,-27.47,0
                    32.462,-28.301,0
                    32.203,-28.752,0
                    31.521,-29.257,0
                  </coordinates>
                </LinearRing>
              </outerBoundaryIs>
              <innerBoundaryIs>
                <LinearRing>
                  <coordinates>
                    28.978,-28.956,0
                    28.542,-28.648,0
                    28.074,-28.851,0
                    27.533,-29.243,0
                    26.999,-29.876,0
                    27.749,-30.645,0
                    28.107,-30.546,0
                    28.291,-30.226,0
                    28.848,-30.07,0
                    29.018,-29.744,0
                    29.325,-29.257,0
                    28.978,-28.956,0
                  </coordinates>
                </LinearRing>
              </innerBoundaryIs>
            </Polygon>
          </Placemark>
        </kml>"""

        k = kml.KML()
        k.from_string(doc)
        self.assertEqual(len(list(k.features())), 1)
        self.assertIsInstance(list(k.features())[0].geometry, Polygon)
        k2 = kml.KML()
        k2.from_string(k.to_string())
        self.assertEqual(k.to_string(), k2.to_string())

    def test_multipoints(self):
        doc = """<kml xmlns="http://www.opengis.net/kml/2.2">
        <Placemark id="feat_2">
            <name>MultiPoint</name>
            <styleUrl>#stylesel_9</styleUrl>
            <MultiGeometry id="geom_0">
                <Point id="geom_5">
                    <coordinates>16,-35,0.0</coordinates>
                </Point>
                <Point id="geom_6">
                    <coordinates>16,-33,0.0</coordinates>
                </Point>
                <Point id="geom_7">
                    <coordinates>16,-31,0.0</coordinates>
                </Point>
                <Point id="geom_8">
                    <coordinates>16,-29,0.0</coordinates>
                </Point>
                <Point id="geom_9">
                    <coordinates>16,-27,0.0</coordinates>
                </Point>
                <Point id="geom_10">
                    <coordinates>16,-25,0.0</coordinates>
                </Point>
                <Point id="geom_11">
                    <coordinates>16,-23,0.0</coordinates>
                </Point>
                <Point id="geom_12">
                    <coordinates>16,-21,0.0</coordinates>
                </Point>
                <Point id="geom_15">
                    <coordinates>18,-35,0.0</coordinates>
                </Point>
                <Point id="geom_16">
                    <coordinates>18,-33,0.0</coordinates>
                </Point>
                <Point id="geom_17">
                    <coordinates>18,-31,0.0</coordinates>
                </Point>
                <Point id="geom_18">
                    <coordinates>18,-29,0.0</coordinates>
                </Point>
            </MultiGeometry>
        </Placemark></kml>"""

        k = kml.KML()
        k.from_string(doc)
        self.assertEqual(len(list(k.features())), 1)
        self.assertIsInstance(list(k.features())[0].geometry, MultiPoint)
        self.assertEqual(len(list(list(k.features())[0].geometry.geoms)), 12)
        k2 = kml.KML()
        k2.from_string(k.to_string())
        self.assertEqual(k.to_string(), k2.to_string())

    def test_multilinestrings(self):
        doc = """<kml xmlns="http://www.opengis.net/kml/2.2">
        <Placemark>
          <name>Dnipro (Dnieper)</name>
          <MultiGeometry>
          <LineString><coordinates>33.54,46.831,0 33.606,46.869,0 33.662,46.957,0 33.739,47.05,0 33.859,47.149,0 33.976,47.307,0 33.998,47.411,0 34.155,47.49,0 34.448,47.542,0 34.712,47.553,0 34.946,47.521,0 35.088,47.528,0 35.138,47.573,0 35.149,47.657,0 35.106,47.842,0 </coordinates></LineString>
          <LineString><coordinates>33.194,49.094,0 32.884,49.225,0 32.603,49.302,0 31.886,49.555,0 </coordinates></LineString>
          <LineString><coordinates>31.44,50,0 31.48,49.933,0 31.486,49.871,0 31.467,49.754,0 </coordinates></LineString>
          <LineString><coordinates>30.508,51.217,0 30.478,50.904,0 30.479,50.749,0 30.515,50.597,0 </coordinates></LineString>
          </MultiGeometry>
        </Placemark> </kml>"""

        k = kml.KML()
        k.from_string(doc)
        self.assertEqual(len(list(k.features())), 1)
        self.assertIsInstance(list(k.features())[0].geometry, MultiLineString)
        self.assertEqual(len(list(list(k.features())[0].geometry.geoms)), 4)
        k2 = kml.KML()
        k2.from_string(k.to_string())
        self.assertEqual(k.to_string(), k2.to_string())

    def test_multipolygon(self):
        doc = """<kml xmlns="http://www.opengis.net/kml/2.2">
        <Placemark>
          <name>Italy</name>
            <MultiGeometry><Polygon><outerBoundaryIs><LinearRing><coordinates>12.621,35.492,0 12.611,35.489,0 12.603,35.491,0 12.598,35.494,0 12.594,35.494,0 12.556,35.508,0 12.536,35.513,0 12.526,35.517,0 12.534,35.522,0 12.556,35.521,0 12.567,35.519,0 12.613,35.515,0 12.621,35.513,0 12.624,35.512,0 12.622,35.51,0 12.621,35.508,0 12.624,35.502,0 12.621,35.492,0 </coordinates></LinearRing></outerBoundaryIs></Polygon><Polygon><outerBoundaryIs><LinearRing><coordinates>12.873,35.852,0 12.857,35.852,0 12.851,35.856,0 12.846,35.863,0 12.847,35.868,0 12.854,35.871,0 12.86,35.872,0 12.867,35.872,0 12.874,35.866,0 12.877,35.856,0 12.873,35.852,0 </coordinates></LinearRing></outerBoundaryIs></Polygon><Polygon><outerBoundaryIs><LinearRing><coordinates>11.981,36.827,0 11.988,36.824,0 11.994,36.825,0 12,36.836,0 12.038,36.806,0 12.052,36.79,0 12.054,36.767,0 12.031,36.741,0 11.997,36.745,0 11.962,36.765,0 11.938,36.789,0 11.934,36.795,0 11.926,36.812,0 11.923,36.828,0 11.935,36.836,0 11.939,36.837,0 11.947,36.841,0 11.952,36.843,0 11.958,36.84,0 11.968,36.831,0 11.972,36.829,0 11.981,36.827,0 </coordinates></LinearRing></outerBoundaryIs></Polygon><Polygon><outerBoundaryIs><LinearRing><coordinates>12.322,37.94,0 12.337,37.933,0 12.355,37.927,0 12.369,37.925,0 12.358,37.914,0 12.343,37.913,0 12.327,37.918,0 12.315,37.925,0 12.3,37.919,0 12.288,37.921,0 12.279,37.929,0 12.274,37.939,0 12.288,37.938,0 12.298,37.941,0 12.306,37.945,0 12.315,37.946,0 12.322,37.94,0 </coordinates></LinearRing></outerBoundaryIs></Polygon><Polygon><outerBoundaryIs><LinearRing><coordinates>12.078,37.96,0 12.079,37.95,0 12.065,37.951,0 12.048,37.961,0 12.037,37.974,0 12.03,37.984,0 12.036,37.991,0 12.054,37.992,0 12.065,37.986,0 12.072,37.968,0 12.078,37.96,0 </coordinates></LinearRing></outerBoundaryIs></Polygon><Polygon><outerBoundaryIs><LinearRing><coordinates>15.643,38.262,0 15.635,38.261,0 15.625,38.261,0 15.584,38.24,0 15.57,38.227,0 15.564,38.214,0 15.56,38.2,0 15.576,38.2,0 15.527,38.137,0 15.501,38.085,0 15.393,37.976,0 15.303,37.864,0 15.284,37.833,0 15.267,37.812,0 15.242,37.795,0 15.214,37.761,0 15.207,37.747,0 15.209,37.737,0 15.219,37.718,0 15.221,37.706,0 15.217,37.696,0 15.203,37.685,0 15.2,37.675,0 15.197,37.655,0 15.185,37.626,0 15.179,37.604,0 15.164,37.567,0 15.117,37.522,0 15.097,37.494,0 15.092,37.477,0 15.09,37.459,0 15.093,37.36,0 15.097,37.343,0 15.104,37.33,0 15.111,37.322,0 15.181,37.291,0 15.218,37.285,0 15.237,37.275,0 15.253,37.257,0 15.262,37.234,0 15.245,37.246,0 15.236,37.242,0 15.229,37.23,0 15.221,37.22,0 15.222,37.237,0 15.216,37.244,0 15.206,37.244,0 15.193,37.24,0 15.2,37.227,0 15.184,37.207,0 15.195,37.176,0 15.217,37.155,0 15.234,37.165,0 15.248,37.158,0 15.248,37.152,0 15.23,37.149,0 15.232,37.135,0 15.247,37.118,0 15.265,37.11,0 15.289,37.108,0 15.304,37.101,0 15.309,37.086,0 15.303,37.062,0 15.289,37.069,0 15.283,37.061,0 15.284,37.048,0 15.292,37.042,0 15.313,37.044,0 15.322,37.04,0 15.33,37.027,0 15.333,37.011,0 15.325,37.008,0 15.315,37.012,0 15.309,37.018,0 15.304,37.016,0 15.269,37,0 15.275,36.993,0 15.267,36.989,0 15.264,36.987,0 15.269,36.98,0 15.269,36.973,0 15.245,36.972,0 15.227,36.965,0 15.212,36.956,0 15.197,36.952,0 15.175,36.944,0 15.159,36.924,0 15.108,36.82,0 15.107,36.808,0 15.095,36.799,0 15.099,36.779,0 15.118,36.747,0 15.135,36.687,0 15.135,36.675,0 15.115,36.66,0 15.094,36.655,0 15.074,36.659,0 15.056,36.671,0 15.041,36.687,0 15.034,36.694,0 15.021,36.699,0 15.008,36.703,0 14.998,36.702,0 14.994,36.696,0 14.983,36.689,0 14.958,36.698,0 14.919,36.72,0 14.883,36.73,0 14.847,36.726,0 14.781,36.699,0 14.777,36.707,0 14.774,36.71,0 14.761,36.706,0 14.745,36.719,0 14.685,36.726,0 14.672,36.744,0 14.659,36.754,0 14.601,36.772,0 14.583,36.781,0 14.566,36.778,0 14.488,36.793,0 14.476,36.805,0 14.395,36.945,0 14.37,36.973,0 14.279,37.044,0 14.209,37.081,0 14.127,37.112,0 14.089,37.117,0 13.977,37.11,0 13.968,37.108,0 13.949,37.099,0 13.939,37.096,0 13.895,37.101,0 13.833,37.139,0 13.795,37.152,0 13.752,37.159,0 13.716,37.171,0 13.684,37.189,0 13.599,37.256,0 13.57,37.273,0 13.535,37.282,0 13.489,37.288,0 13.453,37.299,0 13.422,37.314,0 13.373,37.346,0 13.33,37.366,0 13.312,37.381,0 13.303,37.386,0 13.29,37.389,0 13.279,37.393,0 13.254,37.432,0 13.248,37.436,0 13.226,37.446,0 13.215,37.458,0 13.207,37.464,0 13.195,37.466,0 13.19,37.469,0 13.18,37.484,0 13.175,37.487,0 13.052,37.5,0 13.037,37.495,0 13.027,37.493,0 13.017,37.497,0 13.011,37.507,0 13.005,37.527,0 13.001,37.535,0 12.975,37.557,0 12.943,37.568,0 12.863,37.576,0 12.781,37.574,0 12.698,37.563,0 12.66,37.565,0 12.637,37.582,0 12.595,37.638,0 12.578,37.652,0 12.564,37.658,0 12.524,37.658,0 12.507,37.665,0 12.49,37.682,0 12.475,37.703,0 12.466,37.72,0 12.461,37.734,0 12.46,37.748,0 12.457,37.76,0 12.449,37.771,0 12.437,37.783,0 12.428,37.797,0 12.428,37.809,0 12.445,37.816,0 12.447,37.812,0 12.461,37.819,0 12.466,37.823,0 12.464,37.825,0 12.471,37.853,0 12.473,37.854,0 12.478,37.872,0 12.479,37.881,0 12.477,37.886,0 12.468,37.897,0 12.466,37.906,0 12.465,37.913,0 12.465,37.914,0 12.468,37.916,0 12.491,37.954,0 12.497,37.98,0 12.503,37.997,0 12.505,38.011,0 12.493,38.021,0 12.524,38.031,0 12.55,38.055,0 12.577,38.072,0 12.609,38.062,0 12.639,38.079,0 12.652,38.091,0 12.657,38.107,0 12.663,38.116,0 12.677,38.116,0 12.692,38.112,0 12.705,38.111,0 12.726,38.126,0 12.725,38.15,0 12.72,38.175,0 12.732,38.193,0 12.738,38.181,0 12.75,38.182,0 12.761,38.181,0 12.767,38.162,0 12.791,38.117,0 12.819,38.078,0 12.829,38.07,0 12.858,38.058,0 12.869,38.051,0 12.87,38.042,0 12.902,38.028,0 12.945,38.033,0 13.028,38.062,0 13.062,38.083,0 13.07,38.091,0 13.072,38.095,0 13.07,38.101,0 13.069,38.114,0 13.067,38.123,0 13.057,38.133,0 13.055,38.142,0 13.09,38.166,0 13.084,38.174,0 13.09,38.183,0 13.102,38.19,0 13.113,38.193,0 13.123,38.191,0 13.158,38.179,0 13.18,38.176,0 13.208,38.176,0 13.231,38.184,0 13.239,38.207,0 13.255,38.202,0 13.267,38.205,0 13.278,38.21,0 13.297,38.214,0 13.311,38.219,0 13.319,38.22,0 13.324,38.218,0 13.326,38.211,0 13.327,38.205,0 13.329,38.2,0 13.367,38.179,0 13.372,38.173,0 13.374,38.14,0 13.377,38.131,0 13.392,38.103,0 13.514,38.11,0 13.542,38.094,0 13.54,38.077,0 13.542,38.067,0 13.548,38.056,0 13.558,38.049,0 13.588,38.039,0 13.623,38.015,0 13.652,38.001,0 13.698,37.993,0 13.712,37.988,0 13.708,37.985,0 13.708,37.984,0 13.706,37.98,0 13.727,37.981,0 13.791,37.973,0 13.813,37.978,0 13.858,37.996,0 13.899,38.004,0 13.913,38.012,0 13.925,38.022,0 13.939,38.029,0 14.008,38.038,0 14.021,38.049,0 14.063,38.03,0 14.084,38.024,0 14.107,38.021,0 14.122,38.022,0 14.152,38.029,0 14.274,38.015,0 14.332,38.018,0 14.385,38.029,0 14.433,38.049,0 14.465,38.037,0 14.512,38.044,0 14.635,38.081,0 14.668,38.099,0 14.696,38.121,0 14.734,38.157,0 14.745,38.161,0 14.778,38.159,0 14.799,38.16,0 14.875,38.175,0 14.889,38.182,0 14.898,38.186,0 14.908,38.187,0 14.936,38.186,0 14.945,38.182,0 14.963,38.163,0 14.97,38.159,0 14.982,38.158,0 15.008,38.152,0 15.04,38.153,0 15.049,38.152,0 15.054,38.148,0 15.064,38.135,0 15.069,38.131,0 15.088,38.128,0 15.106,38.133,0 15.123,38.141,0 15.178,38.156,0 15.204,38.183,0 15.241,38.241,0 15.238,38.249,0 15.237,38.251,0 15.237,38.253,0 15.241,38.261,0 15.238,38.265,0 15.244,38.265,0 15.247,38.254,0 15.241,38.23,0 15.246,38.217,0 15.258,38.21,0 15.275,38.207,0 15.292,38.207,0 15.322,38.211,0 15.4,38.232,0 15.423,38.244,0 15.434,38.253,0 15.473,38.268,0 15.513,38.297,0 15.529,38.302,0 15.56,38.3,0 15.616,38.28,0 15.652,38.275,0 15.649,38.266,0 15.643,38.262,0 </coordinates></LinearRing></outerBoundaryIs></Polygon><Polygon><outerBoundaryIs><LinearRing><coordinates>14.999,38.371,0 14.987,38.364,0 14.964,38.381,0 14.949,38.396,0 14.946,38.412,0 14.96,38.433,0 14.967,38.433,0 14.967,38.418,0 14.983,38.412,0 14.994,38.403,0 15.002,38.391,0 15.008,38.378,0 14.999,38.371,0 </coordinates></LinearRing></outerBoundaryIs></Polygon><Polygon><outerBoundaryIs><LinearRing><coordinates>14.967,38.453,0 14.949,38.451,0 14.935,38.458,0 14.922,38.469,0 14.908,38.474,0 14.9,38.481,0 14.901,38.498,0 14.91,38.515,0 14.925,38.522,0 14.958,38.522,0 14.967,38.516,0 14.96,38.502,0 14.966,38.497,0 14.975,38.49,0 14.98,38.487,0 14.98,38.481,0 14.953,38.481,0 14.958,38.469,0 14.962,38.465,0 14.967,38.461,0 14.967,38.453,0 </coordinates></LinearRing></outerBoundaryIs></Polygon><Polygon><outerBoundaryIs><LinearRing><coordinates>14.361,38.539,0 14.346,38.535,0 14.343,38.547,0 14.357,38.551,0 14.361,38.539,0 </coordinates></LinearRing></outerBoundaryIs></Polygon><Polygon><outerBoundaryIs><LinearRing><coordinates>14.864,38.549,0 14.862,38.539,0 14.824,38.552,0 14.794,38.571,0 14.815,38.584,0 14.852,38.585,0 14.867,38.581,0 14.877,38.569,0 14.873,38.565,0 14.869,38.56,0 14.864,38.549,0 </coordinates></LinearRing></outerBoundaryIs></Polygon><Polygon><outerBoundaryIs><LinearRing><coordinates>14.585,38.557,0 14.574,38.557,0 14.552,38.562,0 14.544,38.575,0 14.543,38.587,0 14.546,38.588,0 14.564,38.585,0 14.576,38.577,0 14.58,38.566,0 14.585,38.561,0 14.585,38.557,0 </coordinates></LinearRing></outerBoundaryIs></Polygon><Polygon><outerBoundaryIs><LinearRing><coordinates>13.177,38.693,0 13.165,38.691,0 13.153,38.695,0 13.153,38.702,0 13.158,38.71,0 13.169,38.717,0 13.186,38.718,0 13.196,38.711,0 13.197,38.708,0 13.177,38.693,0 </coordinates></LinearRing></outerBoundaryIs></Polygon><Polygon><outerBoundaryIs><LinearRing><coordinates>15.225,38.777,0 15.217,38.773,0 15.206,38.775,0 15.187,38.789,0 15.187,38.793,0 15.194,38.798,0 15.204,38.802,0 15.209,38.806,0 15.212,38.81,0 15.219,38.812,0 15.228,38.81,0 15.235,38.808,0 15.239,38.804,0 15.237,38.796,0 15.232,38.789,0 15.23,38.783,0 15.225,38.777,0 </coordinates></LinearRing></outerBoundaryIs></Polygon><Polygon><outerBoundaryIs><LinearRing><coordinates>8.361,39.118,0 8.386,39.105,0 8.418,39.106,0 8.445,39.102,0 8.457,39.073,0 8.459,39.068,0 8.464,39.065,0 8.47,39.065,0 8.477,39.07,0 8.478,39.07,0 8.48,39.072,0 8.484,39.07,0 8.465,39.056,0 8.46,39.05,0 8.464,39.042,0 8.455,39.028,0 8.447,38.994,0 8.438,38.967,0 8.433,38.963,0 8.422,38.96,0 8.41,38.962,0 8.407,38.967,0 8.406,38.974,0 8.402,38.981,0 8.365,39.029,0 8.35,39.062,0 8.354,39.083,0 8.354,39.091,0 8.347,39.091,0 8.347,39.097,0 8.361,39.118,0 </coordinates></LinearRing></outerBoundaryIs></Polygon><Polygon><outerBoundaryIs><LinearRing><coordinates>8.306,39.104,0 8.291,39.099,0 8.27,39.1,0 8.255,39.107,0 8.258,39.118,0 8.258,39.124,0 8.233,39.144,0 8.225,39.157,0 8.231,39.173,0 8.246,39.181,0 8.291,39.188,0 8.306,39.193,0 8.307,39.161,0 8.313,39.12,0 8.306,39.104,0 </coordinates></LinearRing></outerBoundaryIs></Polygon><Polygon><outerBoundaryIs><LinearRing><coordinates>13.959,40.712,0 13.945,40.701,0 13.935,40.705,0 13.92,40.704,0 13.904,40.7,0 13.891,40.694,0 13.882,40.699,0 13.86,40.707,0 13.85,40.715,0 13.857,40.735,0 13.862,40.744,0 13.871,40.749,0 13.868,40.752,0 13.863,40.762,0 13.884,40.762,0 13.947,40.745,0 13.966,40.735,0 13.963,40.729,0 13.963,40.723,0 13.966,40.715,0 13.959,40.712,0 </coordinates></LinearRing></outerBoundaryIs></Polygon><Polygon><outerBoundaryIs><LinearRing><coordinates>13.427,40.791,0 13.415,40.786,0 13.419,40.796,0 13.424,40.8,0 13.432,40.801,0 13.427,40.791,0 </coordinates></LinearRing></outerBoundaryIs></Polygon><Polygon><outerBoundaryIs><LinearRing><coordinates>8.333,41.105,0 8.343,41.098,0 8.345,41.086,0 8.342,41.074,0 8.333,41.064,0 8.275,41.057,0 8.252,41.043,0 8.252,41.016,0 8.247,40.993,0 8.21,40.996,0 8.218,41.005,0 8.222,41.014,0 8.224,41.024,0 8.224,41.033,0 8.229,41.042,0 8.242,41.052,0 8.261,41.064,0 8.276,41.07,0 8.278,41.081,0 8.276,41.095,0 8.278,41.105,0 8.285,41.107,0 8.303,41.105,0 8.306,41.109,0 8.309,41.114,0 8.314,41.118,0 8.327,41.126,0 8.326,41.118,0 8.328,41.112,0 8.333,41.105,0 </coordinates></LinearRing></outerBoundaryIs></Polygon><Polygon><outerBoundaryIs><LinearRing><coordinates>9.471,41.19,0 9.474,41.184,0 9.475,41.179,0 9.47,41.172,0 9.464,41.173,0 9.456,41.181,0 9.449,41.186,0 9.442,41.183,0 9.437,41.186,0 9.448,41.205,0 9.443,41.211,0 9.446,41.22,0 9.454,41.234,0 9.46,41.242,0 9.468,41.241,0 9.475,41.236,0 9.478,41.228,0 9.48,41.224,0 9.479,41.217,0 9.471,41.19,0 </coordinates></LinearRing></outerBoundaryIs></Polygon><Polygon><outerBoundaryIs><LinearRing><coordinates>9.239,41.249,0 9.247,41.248,0 9.258,41.249,0 9.269,41.236,0 9.268,41.202,0 9.279,41.195,0 9.275,41.199,0 9.274,41.205,0 9.275,41.212,0 9.279,41.221,0 9.286,41.221,0 9.29,41.209,0 9.289,41.205,0 9.286,41.201,0 9.286,41.195,0 9.3,41.196,0 9.306,41.198,0 9.313,41.201,0 9.317,41.196,0 9.334,41.187,0 9.336,41.211,0 9.353,41.207,0 9.389,41.181,0 9.389,41.187,0 9.397,41.184,0 9.405,41.181,0 9.413,41.181,0 9.423,41.181,0 9.423,41.174,0 9.417,41.171,0 9.415,41.168,0 9.413,41.164,0 9.409,41.16,0 9.421,41.156,0 9.427,41.149,0 9.433,41.14,0 9.443,41.133,0 9.438,41.125,0 9.437,41.115,0 9.443,41.092,0 9.455,41.112,0 9.461,41.12,0 9.471,41.126,0 9.467,41.13,0 9.466,41.134,0 9.463,41.137,0 9.457,41.14,0 9.47,41.146,0 9.482,41.145,0 9.495,41.142,0 9.509,41.14,0 9.514,41.143,0 9.519,41.148,0 9.524,41.15,0 9.533,41.14,0 9.525,41.133,0 9.535,41.128,0 9.541,41.123,0 9.547,41.121,0 9.553,41.126,0 9.56,41.126,0 9.562,41.122,0 9.562,41.121,0 9.564,41.121,0 9.567,41.119,0 9.566,41.107,0 9.563,41.097,0 9.557,41.088,0 9.546,41.077,0 9.544,41.082,0 9.541,41.087,0 9.54,41.092,0 9.522,41.031,0 9.512,41.016,0 9.533,41.016,0 9.525,41.03,0 9.544,41.037,0 9.555,41.034,0 9.558,41.025,0 9.553,41.009,0 9.558,41.009,0 9.559,41.011,0 9.559,41.013,0 9.56,41.016,0 9.566,41.011,0 9.569,41.009,0 9.574,41.009,0 9.589,41.02,0 9.616,41.019,0 9.645,41.011,0 9.663,41.002,0 9.652,40.991,0 9.637,40.992,0 9.62,40.999,0 9.605,41.002,0 9.588,40.996,0 9.583,40.98,0 9.579,40.962,0 9.567,40.948,0 9.572,40.935,0 9.558,40.931,0 9.512,40.934,0 9.512,40.929,0 9.513,40.928,0 9.505,40.927,0 9.512,40.915,0 9.521,40.915,0 9.53,40.919,0 9.54,40.92,0 9.55,40.917,0 9.568,40.908,0 9.574,40.906,0 9.593,40.91,0 9.608,40.918,0 9.623,40.924,0 9.643,40.92,0 9.638,40.911,0 9.632,40.905,0 9.624,40.9,0 9.615,40.899,0 9.615,40.893,0 9.651,40.879,0 9.656,40.876,0 9.658,40.864,0 9.664,40.858,0 9.672,40.859,0 9.684,40.865,0 9.69,40.856,0 9.7,40.85,0 9.712,40.847,0 9.725,40.845,0 9.691,40.836,0 9.682,40.829,0 9.69,40.817,0 9.69,40.811,0 9.675,40.814,0 9.662,40.809,0 9.658,40.8,0 9.669,40.79,0 9.67,40.801,0 9.676,40.788,0 9.705,40.759,0 9.711,40.745,0 9.715,40.727,0 9.745,40.68,0 9.749,40.667,0 9.754,40.605,0 9.757,40.595,0 9.762,40.587,0 9.769,40.584,0 9.782,40.582,0 9.786,40.576,0 9.787,40.567,0 9.793,40.557,0 9.821,40.536,0 9.827,40.529,0 9.827,40.519,0 9.816,40.502,0 9.813,40.492,0 9.809,40.471,0 9.801,40.455,0 9.779,40.427,0 9.762,40.39,0 9.75,40.377,0 9.728,40.372,0 9.713,40.366,0 9.701,40.353,0 9.684,40.324,0 9.671,40.312,0 9.646,40.296,0 9.635,40.282,0 9.627,40.263,0 9.625,40.248,0 9.629,40.205,0 9.632,40.196,0 9.655,40.144,0 9.666,40.131,0 9.68,40.126,0 9.688,40.12,0 9.711,40.096,0 9.733,40.084,0 9.731,40.068,0 9.694,39.993,0 9.688,39.961,0 9.697,39.934,0 9.703,39.937,0 9.71,39.94,0 9.716,39.94,0 9.718,39.934,0 9.715,39.924,0 9.709,39.922,0 9.702,39.922,0 9.697,39.919,0 9.69,39.906,0 9.685,39.894,0 9.684,39.882,0 9.69,39.871,0 9.684,39.871,0 9.684,39.865,0 9.688,39.863,0 9.693,39.86,0 9.697,39.858,0 9.697,39.852,0 9.685,39.84,0 9.676,39.819,0 9.671,39.793,0 9.669,39.769,0 9.67,39.756,0 9.676,39.732,0 9.677,39.718,0 9.675,39.708,0 9.665,39.691,0 9.663,39.677,0 9.661,39.67,0 9.656,39.663,0 9.652,39.652,0 9.65,39.639,0 9.656,39.594,0 9.654,39.567,0 9.629,39.502,0 9.645,39.484,0 9.64,39.452,0 9.615,39.399,0 9.603,39.355,0 9.601,39.341,0 9.604,39.326,0 9.612,39.316,0 9.635,39.303,0 9.635,39.297,0 9.608,39.289,0 9.582,39.266,0 9.568,39.238,0 9.574,39.214,0 9.566,39.205,0 9.569,39.199,0 9.577,39.194,0 9.581,39.187,0 9.578,39.179,0 9.569,39.159,0 9.567,39.149,0 9.558,39.139,0 9.54,39.134,0 9.523,39.125,0 9.519,39.104,0 9.511,39.108,0 9.508,39.111,0 9.508,39.116,0 9.512,39.124,0 9.497,39.133,0 9.481,39.135,0 9.466,39.132,0 9.451,39.124,0 9.443,39.124,0 9.439,39.133,0 9.429,39.138,0 9.409,39.146,0 9.384,39.169,0 9.378,39.173,0 9.368,39.177,0 9.346,39.196,0 9.337,39.201,0 9.327,39.203,0 9.313,39.208,0 9.3,39.214,0 9.293,39.221,0 9.286,39.214,0 9.272,39.22,0 9.253,39.225,0 9.217,39.228,0 9.198,39.221,0 9.182,39.207,0 9.17,39.193,0 9.167,39.187,0 9.137,39.194,0 9.114,39.211,0 9.073,39.248,0 9.064,39.243,0 9.056,39.247,0 9.048,39.256,0 9.039,39.262,0 9.025,39.265,0 9.015,39.264,0 9.013,39.26,0 9.026,39.256,0 9.026,39.248,0 9.022,39.24,0 9.027,39.236,0 9.036,39.232,0 9.038,39.227,0 9.039,39.228,0 9.051,39.225,0 9.075,39.23,0 9.08,39.224,0 9.08,39.216,0 9.08,39.212,0 9.039,39.179,0 9.027,39.165,0 9.019,39.146,0 9.017,39.124,0 9.019,39.104,0 9.025,39.086,0 9.033,39.07,0 9.038,39.063,0 9.044,39.058,0 9.046,39.051,0 9.03,39.03,0 9.019,38.995,0 9.026,38.995,0 9.016,38.989,0 9.013,38.99,0 9.005,38.995,0 8.997,38.983,0 8.895,38.902,0 8.889,38.9,0 8.878,38.899,0 8.873,38.896,0 8.862,38.882,0 8.854,38.878,0 8.842,38.88,0 8.828,38.889,0 8.806,38.906,0 8.806,38.885,0 8.791,38.904,0 8.767,38.92,0 8.74,38.93,0 8.717,38.932,0 8.695,38.925,0 8.669,38.91,0 8.652,38.891,0 8.656,38.871,0 8.641,38.864,0 8.635,38.871,0 8.643,38.89,0 8.634,38.895,0 8.616,38.896,0 8.6,38.899,0 8.6,38.906,0 8.616,38.923,0 8.616,38.947,0 8.604,38.965,0 8.581,38.96,0 8.573,39.013,0 8.56,39.057,0 8.553,39.057,0 8.545,39.051,0 8.521,39.061,0 8.505,39.063,0 8.51,39.068,0 8.519,39.083,0 8.505,39.091,0 8.483,39.08,0 8.483,39.084,0 8.478,39.09,0 8.474,39.107,0 8.466,39.119,0 8.455,39.125,0 8.443,39.118,0 8.439,39.128,0 8.439,39.153,0 8.436,39.166,0 8.429,39.173,0 8.419,39.177,0 8.413,39.175,0 8.416,39.166,0 8.41,39.169,0 8.406,39.174,0 8.403,39.181,0 8.402,39.19,0 8.399,39.201,0 8.393,39.204,0 8.386,39.204,0 8.381,39.207,0 8.373,39.222,0 8.372,39.23,0 8.377,39.238,0 8.427,39.283,0 8.433,39.302,0 8.416,39.323,0 8.418,39.339,0 8.383,39.359,0 8.375,39.379,0 8.379,39.388,0 8.396,39.404,0 8.402,39.412,0 8.406,39.427,0 8.404,39.436,0 8.39,39.462,0 8.387,39.465,0 8.387,39.47,0 8.395,39.481,0 8.422,39.508,0 8.436,39.525,0 8.452,39.558,0 8.464,39.577,0 8.457,39.584,0 8.465,39.598,0 8.463,39.617,0 8.45,39.659,0 8.447,39.704,0 8.443,39.714,0 8.443,39.721,0 8.447,39.731,0 8.445,39.757,0 8.447,39.762,0 8.46,39.76,0 8.469,39.755,0 8.5,39.716,0 8.518,39.702,0 8.539,39.696,0 8.566,39.701,0 8.515,39.713,0 8.505,39.721,0 8.507,39.738,0 8.521,39.755,0 8.536,39.771,0 8.546,39.783,0 8.539,39.783,0 8.536,39.776,0 8.531,39.77,0 8.525,39.766,0 8.519,39.762,0 8.53,39.772,0 8.541,39.789,0 8.549,39.807,0 8.553,39.821,0 8.556,39.852,0 8.554,39.864,0 8.546,39.878,0 8.524,39.899,0 8.495,39.912,0 8.464,39.914,0 8.436,39.899,0 8.443,39.893,0 8.446,39.898,0 8.45,39.899,0 8.456,39.898,0 8.464,39.899,0 8.452,39.893,0 8.445,39.883,0 8.436,39.858,0 8.429,39.865,0 8.438,39.877,0 8.432,39.885,0 8.419,39.892,0 8.404,39.903,0 8.401,39.903,0 8.399,39.905,0 8.395,39.912,0 8.394,39.92,0 8.397,39.927,0 8.4,39.933,0 8.402,39.94,0 8.394,39.977,0 8.395,39.988,0 8.407,40.01,0 8.408,40.022,0 8.395,40.036,0 8.381,40.03,0 8.378,40.033,0 8.385,40.042,0 8.402,40.05,0 8.405,40.049,0 8.435,40.051,0 8.453,40.056,0 8.46,40.057,0 8.469,40.062,0 8.48,40.074,0 8.488,40.089,0 8.491,40.104,0 8.486,40.118,0 8.468,40.144,0 8.464,40.163,0 8.46,40.216,0 8.477,40.262,0 8.477,40.292,0 8.463,40.314,0 8.442,40.331,0 8.416,40.345,0 8.409,40.338,0 8.387,40.352,0 8.384,40.372,0 8.395,40.424,0 8.391,40.442,0 8.38,40.468,0 8.366,40.492,0 8.35,40.502,0 8.332,40.51,0 8.324,40.531,0 8.32,40.555,0 8.313,40.578,0 8.292,40.595,0 8.268,40.594,0 8.217,40.57,0 8.196,40.578,0 8.206,40.598,0 8.217,40.612,0 8.194,40.617,0 8.177,40.606,0 8.167,40.586,0 8.162,40.564,0 8.154,40.578,0 8.148,40.593,0 8.141,40.619,0 8.141,40.625,0 8.158,40.632,0 8.174,40.641,0 8.186,40.656,0 8.189,40.68,0 8.192,40.68,0 8.196,40.685,0 8.198,40.691,0 8.193,40.694,0 8.18,40.695,0 8.174,40.697,0 8.168,40.701,0 8.154,40.719,0 8.146,40.726,0 8.134,40.729,0 8.21,40.865,0 8.216,40.881,0 8.217,40.899,0 8.21,40.914,0 8.193,40.92,0 8.179,40.928,0 8.183,40.945,0 8.194,40.963,0 8.203,40.975,0 8.21,40.975,0 8.213,40.963,0 8.221,40.962,0 8.229,40.962,0 8.237,40.955,0 8.236,40.946,0 8.232,40.934,0 8.23,40.921,0 8.234,40.91,0 8.278,40.865,0 8.311,40.85,0 8.422,40.839,0 8.478,40.826,0 8.501,40.824,0 8.521,40.827,0 8.599,40.853,0 8.619,40.866,0 8.635,40.881,0 8.641,40.896,0 8.71,40.92,0 8.734,40.921,0 8.752,40.919,0 8.765,40.914,0 8.823,40.947,0 8.84,40.961,0 8.876,41.008,0 8.889,41.016,0 8.887,41.02,0 8.887,41.021,0 8.886,41.022,0 8.882,41.023,0 8.914,41.032,0 8.923,41.037,0 8.93,41.043,0 8.941,41.061,0 8.947,41.064,0 8.959,41.07,0 8.976,41.082,0 8.991,41.097,0 9.006,41.122,0 9.025,41.129,0 9.094,41.135,0 9.108,41.139,0 9.136,41.16,0 9.142,41.153,0 9.158,41.169,0 9.164,41.184,0 9.163,41.225,0 9.172,41.243,0 9.191,41.251,0 9.213,41.256,0 9.231,41.262,0 9.233,41.253,0 9.239,41.249,0 </coordinates></LinearRing></outerBoundaryIs></Polygon><Polygon><outerBoundaryIs><LinearRing><coordinates>9.435,41.217,0 9.395,41.211,0 9.377,41.213,0 9.373,41.222,0 9.373,41.23,0 9.378,41.234,0 9.385,41.237,0 9.392,41.241,0 9.396,41.248,0 9.398,41.256,0 9.402,41.258,0 9.408,41.258,0 9.414,41.262,0 9.422,41.261,0 9.427,41.254,0 9.431,41.246,0 9.43,41.238,0 9.429,41.229,0 9.431,41.225,0 9.434,41.221,0 9.435,41.217,0 </coordinates></LinearRing></outerBoundaryIs></Polygon><Polygon><outerBoundaryIs><LinearRing><coordinates>10.316,42.341,0 10.313,42.324,0 10.294,42.328,0 10.297,42.345,0 10.306,42.352,0 10.316,42.341,0 </coordinates></LinearRing></outerBoundaryIs></Polygon><Polygon><outerBoundaryIs><LinearRing><coordinates>10.922,42.334,0 10.909,42.325,0 10.874,42.36,0 10.862,42.366,0 10.871,42.376,0 10.877,42.387,0 10.884,42.392,0 10.896,42.386,0 10.907,42.378,0 10.919,42.356,0 10.931,42.346,0 10.926,42.339,0 10.922,42.334,0 </coordinates></LinearRing></outerBoundaryIs></Polygon><Polygon><outerBoundaryIs><LinearRing><coordinates>10.095,42.577,0 10.086,42.572,0 10.072,42.573,0 10.059,42.576,0 10.05,42.582,0 10.053,42.589,0 10.063,42.592,0 10.073,42.6,0 10.08,42.614,0 10.084,42.615,0 10.088,42.604,0 10.092,42.596,0 10.096,42.591,0 10.098,42.588,0 10.098,42.584,0 10.095,42.577,0 </coordinates></LinearRing></outerBoundaryIs></Polygon><Polygon><outerBoundaryIs><LinearRing><coordinates>10.431,42.816,0 10.437,42.804,0 10.431,42.787,0 10.421,42.776,0 10.407,42.769,0 10.389,42.763,0 10.408,42.757,0 10.426,42.741,0 10.431,42.722,0 10.416,42.709,0 10.411,42.718,0 10.404,42.719,0 10.394,42.718,0 10.382,42.722,0 10.378,42.728,0 10.368,42.746,0 10.365,42.75,0 10.352,42.755,0 10.338,42.765,0 10.326,42.765,0 10.314,42.743,0 10.305,42.76,0 10.266,42.744,0 10.246,42.757,0 10.241,42.742,0 10.236,42.736,0 10.23,42.735,0 10.148,42.737,0 10.125,42.743,0 10.107,42.757,0 10.102,42.784,0 10.112,42.801,0 10.134,42.812,0 10.159,42.817,0 10.18,42.819,0 10.19,42.817,0 10.213,42.808,0 10.225,42.804,0 10.243,42.803,0 10.266,42.804,0 10.266,42.809,0 10.265,42.81,0 10.263,42.81,0 10.26,42.812,0 10.273,42.819,0 10.273,42.826,0 10.273,42.827,0 10.29,42.825,0 10.327,42.826,0 10.323,42.811,0 10.333,42.806,0 10.348,42.806,0 10.355,42.808,0 10.359,42.817,0 10.366,42.823,0 10.375,42.827,0 10.382,42.832,0 10.393,42.858,0 10.401,42.869,0 10.413,42.873,0 10.422,42.871,0 10.432,42.864,0 10.439,42.855,0 10.444,42.845,0 10.437,42.838,0 10.432,42.828,0 10.431,42.816,0 </coordinates></LinearRing></outerBoundaryIs></Polygon><Polygon><outerBoundaryIs><LinearRing><coordinates>9.844,43.06,0 9.848,43.058,0 9.854,43.059,0 9.843,43.035,0 9.828,43.019,0 9.81,43.017,0 9.793,43.037,0 9.812,43.071,0 9.827,43.081,0 9.841,43.065,0 9.842,43.063,0 9.844,43.06,0 </coordinates></LinearRing></outerBoundaryIs></Polygon><Polygon><outerBoundaryIs><LinearRing><coordinates>12.122,46.972,0 12.128,46.949,0 12.135,46.937,0 12.142,46.928,0 12.142,46.919,0 12.127,46.909,0 12.137,46.906,0 12.161,46.903,0 12.172,46.899,0 12.184,46.891,0 12.189,46.885,0 12.195,46.88,0 12.209,46.877,0 12.251,46.876,0 12.267,46.868,0 12.276,46.846,0 12.276,46.834,0 12.273,46.827,0 12.27,46.82,0 12.267,46.808,0 12.267,46.795,0 12.269,46.789,0 12.275,46.785,0 12.284,46.78,0 12.305,46.774,0 12.326,46.772,0 12.343,46.765,0 12.351,46.743,0 12.37,46.711,0 12.405,46.69,0 12.446,46.679,0 12.5,46.672,0 12.531,46.658,0 12.547,46.652,0 12.562,46.651,0 12.62,46.656,0 12.67,46.653,0 12.679,46.65,0 12.697,46.641,0 12.707,46.638,0 12.716,46.638,0 12.732,46.642,0 12.74,46.643,0 12.774,46.635,0 12.83,46.61,0 13.065,46.598,0 13.146,46.585,0 13.21,46.558,0 13.231,46.552,0 13.271,46.551,0 13.373,46.566,0 13.417,46.56,0 13.478,46.564,0 13.485,46.562,0 13.499,46.551,0 13.507,46.547,0 13.549,46.546,0 13.67,46.519,0 13.685,46.518,0 13.701,46.52,0 13.701,46.512,0 13.699,46.505,0 13.695,46.499,0 13.69,46.493,0 13.688,46.468,0 13.677,46.452,0 13.659,46.445,0 13.634,46.446,0 13.6,46.443,0 13.576,46.427,0 13.554,46.406,0 13.53,46.388,0 13.484,46.371,0 13.46,46.359,0 13.447,46.355,0 13.434,46.354,0 13.423,46.345,0 13.41,46.324,0 13.391,46.302,0 13.365,46.29,0 13.373,46.28,0 13.379,46.268,0 13.385,46.243,0 13.385,46.243,0 13.385,46.243,0 13.398,46.231,0 13.402,46.217,0 13.41,46.208,0 13.437,46.211,0 13.423,46.229,0 13.438,46.225,0 13.468,46.223,0 13.482,46.218,0 13.51,46.214,0 13.529,46.205,0 13.559,46.184,0 13.584,46.181,0 13.614,46.184,0 13.637,46.18,0 13.645,46.162,0 13.616,46.125,0 13.505,46.066,0 13.482,46.045,0 13.49,46.039,0 13.493,46.032,0 13.49,46.026,0 13.482,46.018,0 13.477,46.016,0 13.462,46.006,0 13.475,45.996,0 13.479,45.993,0 13.48,45.992,0 13.481,45.991,0 13.482,45.99,0 13.482,45.989,0 13.509,45.967,0 13.539,45.969,0 13.572,45.98,0 13.606,45.985,0 13.623,45.966,0 13.608,45.927,0 13.569,45.865,0 13.566,45.83,0 13.581,45.809,0 13.609,45.799,0 13.644,45.796,0 13.66,45.792,0 13.709,45.765,0 13.779,45.743,0 13.858,45.649,0 13.869,45.641,0 13.884,45.635,0 13.893,45.635,0 13.895,45.632,0 13.887,45.619,0 13.848,45.585,0 13.801,45.581,0 13.761,45.596,0 13.712,45.593,0 13.719,45.6,0 13.731,45.613,0 13.757,45.613,0 13.787,45.611,0 13.809,45.614,0 13.796,45.617,0 13.787,45.624,0 13.778,45.635,0 13.74,45.649,0 13.758,45.655,0 13.754,45.672,0 13.74,45.691,0 13.727,45.703,0 13.648,45.762,0 13.63,45.772,0 13.575,45.789,0 13.552,45.792,0 13.535,45.782,0 13.525,45.76,0 13.529,45.74,0 13.555,45.737,0 13.519,45.725,0 13.514,45.721,0 13.508,45.714,0 13.481,45.71,0 13.47,45.707,0 13.452,45.694,0 13.429,45.681,0 13.402,45.675,0 13.377,45.683,0 13.392,45.686,0 13.41,45.691,0 13.425,45.698,0 13.432,45.707,0 13.423,45.724,0 13.382,45.73,0 13.37,45.744,0 13.352,45.74,0 13.255,45.756,0 13.246,45.759,0 13.222,45.776,0 13.216,45.779,0 13.206,45.778,0 13.17,45.768,0 13.158,45.754,0 13.15,45.751,0 13.14,45.755,0 13.132,45.769,0 13.12,45.772,0 13.111,45.767,0 13.109,45.758,0 13.112,45.749,0 13.124,45.744,0 13.124,45.737,0 13.101,45.736,0 13.081,45.727,0 13.07,45.713,0 13.076,45.697,0 13.092,45.689,0 13.112,45.691,0 13.15,45.703,0 13.139,45.689,0 13.104,45.669,0 13.096,45.652,0 13.086,45.642,0 13.061,45.636,0 12.982,45.635,0 12.944,45.628,0 12.781,45.553,0 12.612,45.496,0 12.513,45.47,0 12.497,45.46,0 12.488,45.456,0 12.452,45.45,0 12.424,45.438,0 12.411,45.436,0 12.419,45.451,0 12.43,45.464,0 12.436,45.475,0 12.431,45.484,0 12.441,45.483,0 12.448,45.484,0 12.452,45.489,0 12.452,45.498,0 12.459,45.498,0 12.463,45.489,0 12.468,45.485,0 12.472,45.486,0 12.479,45.491,0 12.466,45.504,0 12.477,45.503,0 12.488,45.504,0 12.498,45.506,0 12.5,45.504,0 12.501,45.506,0 12.504,45.503,0 12.507,45.499,0 12.507,45.498,0 12.504,45.498,0 12.493,45.498,0 12.493,45.491,0 12.516,45.492,0 12.521,45.505,0 12.522,45.519,0 12.531,45.525,0 12.549,45.527,0 12.563,45.531,0 12.574,45.54,0 12.582,45.553,0 12.57,45.549,0 12.545,45.536,0 12.538,45.536,0 12.519,45.55,0 12.511,45.559,0 12.507,45.573,0 12.486,45.565,0 12.459,45.548,0 12.443,45.53,0 12.452,45.518,0 12.452,45.512,0 12.435,45.512,0 12.418,45.523,0 12.411,45.518,0 12.404,45.518,0 12.397,45.539,0 12.385,45.523,0 12.391,45.514,0 12.425,45.504,0 12.425,45.498,0 12.412,45.493,0 12.394,45.491,0 12.381,45.494,0 12.384,45.504,0 12.351,45.505,0 12.31,45.489,0 12.273,45.463,0 12.253,45.436,0 12.253,45.43,0 12.259,45.43,0 12.251,45.42,0 12.247,45.411,0 12.249,45.402,0 12.259,45.395,0 12.25,45.385,0 12.248,45.378,0 12.249,45.371,0 12.246,45.361,0 12.238,45.358,0 12.229,45.357,0 12.224,45.354,0 12.233,45.34,0 12.221,45.327,0 12.217,45.316,0 12.209,45.309,0 12.188,45.306,0 12.175,45.31,0 12.164,45.316,0 12.155,45.313,0 12.15,45.292,0 12.16,45.283,0 12.169,45.262,0 12.181,45.258,0 12.192,45.263,0 12.2,45.274,0 12.203,45.288,0 12.198,45.299,0 12.218,45.294,0 12.222,45.283,0 12.221,45.269,0 12.225,45.251,0 12.214,45.248,0 12.212,45.243,0 12.216,45.237,0 12.225,45.23,0 12.222,45.216,0 12.231,45.204,0 12.248,45.197,0 12.267,45.196,0 12.264,45.2,0 12.263,45.201,0 12.259,45.203,0 12.274,45.211,0 12.296,45.226,0 12.308,45.23,0 12.299,45.215,0 12.305,45.201,0 12.316,45.186,0 12.322,45.172,0 12.322,45.139,0 12.329,45.101,0 12.319,45.103,0 12.308,45.108,0 12.309,45.114,0 12.308,45.124,0 12.308,45.128,0 12.298,45.106,0 12.297,45.088,0 12.307,45.078,0 12.329,45.08,0 12.326,45.083,0 12.324,45.086,0 12.322,45.093,0 12.341,45.081,0 12.354,45.067,0 12.364,45.052,0 12.377,45.039,0 12.377,45.032,0 12.369,45.031,0 12.365,45.029,0 12.361,45.027,0 12.356,45.024,0 12.369,45.011,0 12.384,45.026,0 12.387,45.039,0 12.381,45.051,0 12.369,45.065,0 12.384,45.056,0 12.402,45.05,0 12.414,45.043,0 12.411,45.032,0 12.427,45.02,0 12.435,45.015,0 12.445,45.011,0 12.465,44.992,0 12.487,44.976,0 12.5,44.983,0 12.497,44.984,0 12.49,44.983,0 12.487,44.983,0 12.487,44.991,0 12.503,44.991,0 12.517,44.987,0 12.528,44.98,0 12.535,44.97,0 12.534,44.961,0 12.524,44.95,0 12.528,44.943,0 12.519,44.934,0 12.516,44.928,0 12.513,44.922,0 12.507,44.922,0 12.5,44.921,0 12.495,44.91,0 12.493,44.878,0 12.488,44.862,0 12.475,44.845,0 12.445,44.82,0 12.444,44.825,0 12.439,44.835,0 12.433,44.846,0 12.425,44.854,0 12.44,44.877,0 12.444,44.89,0 12.439,44.901,0 12.427,44.905,0 12.416,44.9,0 12.407,44.891,0 12.404,44.884,0 12.393,44.868,0 12.392,44.859,0 12.417,44.851,0 12.416,44.843,0 12.409,44.836,0 12.397,44.833,0 12.397,44.826,0 12.404,44.825,0 12.417,44.821,0 12.425,44.82,0 12.417,44.803,0 12.398,44.794,0 12.376,44.792,0 12.358,44.804,0 12.347,44.815,0 12.322,44.833,0 12.304,44.843,0 12.293,44.843,0 12.267,44.826,0 12.267,44.82,0 12.281,44.82,0 12.254,44.751,0 12.247,44.711,0 12.253,44.668,0 12.266,44.636,0 12.276,44.62,0 12.284,44.614,0 12.286,44.602,0 12.281,44.532,0 12.284,44.487,0 12.315,44.387,0 12.319,44.361,0 12.322,44.353,0 12.326,44.348,0 12.34,44.334,0 12.343,44.329,0 12.345,44.308,0 12.351,44.288,0 12.369,44.25,0 12.391,44.222,0 12.418,44.195,0 12.459,44.166,0 12.479,44.139,0 12.511,44.114,0 12.548,44.093,0 12.575,44.085,0 12.632,44.03,0 12.662,44.008,0 12.692,43.99,0 12.711,43.983,0 12.757,43.972,0 12.804,43.967,0 12.823,43.958,0 12.863,43.935,0 12.929,43.916,0 12.939,43.904,0 12.948,43.897,0 13.254,43.703,0 13.371,43.65,0 13.39,43.644,0 13.4,43.635,0 13.447,43.623,0 13.474,43.612,0 13.484,43.616,0 13.491,43.623,0 13.497,43.627,0 13.5,43.628,0 13.502,43.63,0 13.505,43.633,0 13.511,43.633,0 13.517,43.631,0 13.52,43.627,0 13.522,43.622,0 13.525,43.62,0 13.544,43.613,0 13.558,43.596,0 13.57,43.58,0 13.579,43.573,0 13.599,43.569,0 13.616,43.56,0 13.625,43.547,0 13.618,43.531,0 13.761,43.264,0 13.777,43.243,0 13.781,43.236,0 13.787,43.2,0 13.791,43.192,0 13.803,43.178,0 13.835,43.127,0 13.849,43.092,0 13.866,43.007,0 13.945,42.798,0 13.981,42.73,0 14.002,42.698,0 14.064,42.625,0 14.069,42.609,0 14.076,42.599,0 14.221,42.47,0 14.285,42.428,0 14.357,42.393,0 14.388,42.373,0 14.43,42.321,0 14.561,42.225,0 14.596,42.208,0 14.654,42.191,0 14.694,42.185,0 14.71,42.175,0 14.718,42.16,0 14.723,42.119,0 14.73,42.099,0 14.741,42.084,0 14.758,42.079,0 14.781,42.075,0 14.8,42.066,0 14.836,42.044,0 14.871,42.032,0 14.953,42.021,0 14.994,42.01,0 15.008,42.001,0 15.035,41.974,0 15.046,41.969,0 15.064,41.964,0 15.105,41.942,0 15.124,41.934,0 15.166,41.927,0 15.282,41.928,0 15.401,41.908,0 15.447,41.907,0 15.612,41.928,0 15.775,41.921,0 16.028,41.944,0 16.112,41.928,0 16.112,41.926,0 16.141,41.92,0 16.161,41.892,0 16.18,41.893,0 16.177,41.877,0 16.184,41.858,0 16.193,41.821,0 16.194,41.808,0 16.193,41.791,0 16.185,41.779,0 16.167,41.763,0 16.146,41.749,0 16.128,41.742,0 16.108,41.737,0 16.09,41.726,0 16.064,41.701,0 16.028,41.68,0 15.926,41.64,0 15.901,41.614,0 15.892,41.577,0 15.897,41.536,0 15.912,41.503,0 15.934,41.479,0 15.962,41.459,0 16.022,41.428,0 16.086,41.412,0 16.101,41.403,0 16.115,41.393,0 16.302,41.328,0 16.461,41.262,0 16.521,41.25,0 16.539,41.239,0 16.555,41.227,0 16.594,41.207,0 16.831,41.146,0 16.852,41.133,0 16.859,41.133,0 16.859,41.14,0 16.865,41.14,0 16.886,41.124,0 17.058,41.082,0 17.204,41.021,0 17.277,40.98,0 17.311,40.955,0 17.348,40.912,0 17.362,40.906,0 17.378,40.902,0 17.414,40.881,0 17.476,40.83,0 17.493,40.824,0 17.513,40.82,0 17.549,40.802,0 17.635,40.785,0 17.646,40.78,0 17.749,40.747,0 17.844,40.694,0 17.922,40.683,0 17.956,40.67,0 17.956,40.647,0 17.967,40.647,0 17.993,40.653,0 18.008,40.65,0 18.012,40.644,0 18.012,40.635,0 18.016,40.625,0 18.04,40.608,0 18.044,40.602,0 18.038,40.557,0 18.12,40.504,0 18.212,40.464,0 18.232,40.461,0 18.239,40.457,0 18.259,40.43,0 18.271,40.421,0 18.304,40.4,0 18.33,40.366,0 18.344,40.351,0 18.362,40.345,0 18.371,40.338,0 18.438,40.268,0 18.501,40.152,0 18.505,40.146,0 18.51,40.142,0 18.517,40.139,0 18.512,40.127,0 18.514,40.12,0 18.518,40.114,0 18.517,40.104,0 18.509,40.094,0 18.492,40.084,0 18.484,40.055,0 18.471,40.043,0 18.435,40.022,0 18.412,39.979,0 18.408,39.968,0 18.405,39.947,0 18.395,39.925,0 18.393,39.916,0 18.4,39.89,0 18.401,39.878,0 18.387,39.825,0 18.39,39.817,0 18.384,39.814,0 18.374,39.8,0 18.369,39.796,0 18.347,39.798,0 18.339,39.8,0 18.331,39.803,0 18.283,39.833,0 18.266,39.837,0 18.225,39.837,0 18.212,39.839,0 18.187,39.852,0 18.162,39.86,0 18.131,39.883,0 18.095,39.903,0 18.082,39.906,0 18.072,39.911,0 18.008,39.986,0 17.996,39.995,0 17.996,40.002,0 18.012,40.003,0 18.021,40.01,0 18.023,40.021,0 18.016,40.036,0 18.006,40.045,0 17.979,40.051,0 17.968,40.057,0 18.003,40.074,0 18.012,40.096,0 17.998,40.12,0 17.968,40.146,0 17.941,40.163,0 17.927,40.176,0 17.92,40.191,0 17.92,40.21,0 17.917,40.227,0 17.912,40.24,0 17.9,40.249,0 17.913,40.249,0 17.913,40.255,0 17.864,40.285,0 17.848,40.29,0 17.513,40.303,0 17.494,40.307,0 17.441,40.331,0 17.431,40.331,0 17.41,40.33,0 17.4,40.331,0 17.393,40.335,0 17.375,40.348,0 17.369,40.351,0 17.352,40.355,0 17.297,40.379,0 17.241,40.395,0 17.213,40.406,0 17.201,40.42,0 17.224,40.428,0 17.244,40.441,0 17.248,40.457,0 17.228,40.474,0 17.248,40.48,0 17.296,40.473,0 17.317,40.482,0 17.324,40.498,0 17.305,40.499,0 17.262,40.488,0 17.264,40.491,0 17.269,40.496,0 17.248,40.503,0 17.23,40.497,0 17.211,40.487,0 17.191,40.482,0 17.182,40.485,0 17.177,40.493,0 17.172,40.502,0 17.167,40.509,0 17.157,40.512,0 17.134,40.512,0 17.125,40.515,0 17.05,40.519,0 16.977,40.492,0 16.913,40.445,0 16.783,40.301,0 16.762,40.269,0 16.738,40.211,0 16.731,40.2,0 16.716,40.193,0 16.68,40.146,0 16.625,40.108,0 16.605,40.084,0 16.597,40.046,0 16.6,40.034,0 16.614,39.996,0 16.632,39.966,0 16.622,39.953,0 16.606,39.943,0 16.59,39.92,0 16.543,39.885,0 16.509,39.837,0 16.492,39.805,0 16.49,39.775,0 16.503,39.747,0 16.529,39.721,0 16.529,39.714,0 16.516,39.689,0 16.546,39.661,0 16.592,39.636,0 16.625,39.625,0 16.75,39.62,0 16.783,39.611,0 16.799,39.603,0 16.817,39.591,0 16.831,39.576,0 16.838,39.56,0 16.847,39.552,0 16.906,39.529,0 16.954,39.499,0 16.971,39.495,0 16.996,39.492,0 17.012,39.486,0 17.024,39.475,0 17.036,39.461,0 17.058,39.441,0 17.089,39.422,0 17.125,39.409,0 17.159,39.406,0 17.123,39.338,0 17.115,39.283,0 17.115,39.269,0 17.118,39.256,0 17.125,39.244,0 17.143,39.222,0 17.146,39.21,0 17.141,39.179,0 17.123,39.121,0 17.125,39.091,0 17.148,39.054,0 17.152,39.046,0 17.159,39.04,0 17.193,39.031,0 17.207,39.029,0 17.187,39.019,0 17.177,39.012,0 17.173,39.005,0 17.172,38.966,0 17.173,38.96,0 17.139,38.936,0 17.136,38.932,0 17.128,38.929,0 17.119,38.919,0 17.105,38.899,0 17.096,38.919,0 17.071,38.923,0 17.043,38.916,0 17.023,38.906,0 16.997,38.929,0 16.982,38.937,0 16.958,38.94,0 16.936,38.938,0 16.839,38.918,0 16.728,38.879,0 16.688,38.856,0 16.68,38.847,0 16.671,38.84,0 16.611,38.816,0 16.586,38.798,0 16.575,38.785,0 16.564,38.756,0 16.551,38.741,0 16.539,38.723,0 16.535,38.7,0 16.547,38.693,0 16.55,38.69,0 16.549,38.672,0 16.559,38.596,0 16.578,38.528,0 16.578,38.503,0 16.57,38.429,0 16.562,38.416,0 16.523,38.387,0 16.509,38.371,0 16.498,38.369,0 16.468,38.348,0 16.436,38.34,0 16.34,38.301,0 16.307,38.277,0 16.17,38.143,0 16.152,38.111,0 16.126,38.005,0 16.112,37.973,0 16.102,37.96,0 16.091,37.949,0 16.078,37.94,0 16.064,37.932,0 16.016,37.924,0 16.002,37.919,0 15.943,37.933,0 15.762,37.925,0 15.736,37.931,0 15.709,37.941,0 15.685,37.953,0 15.666,37.967,0 15.646,37.988,0 15.636,38.009,0 15.639,38.027,0 15.659,38.042,0 15.633,38.074,0 15.625,38.092,0 15.628,38.107,0 15.642,38.126,0 15.648,38.143,0 15.647,38.162,0 15.639,38.186,0 15.633,38.22,0 15.651,38.241,0 15.685,38.253,0 15.787,38.278,0 15.796,38.285,0 15.799,38.291,0 15.813,38.3,0 15.817,38.306,0 15.83,38.351,0 15.905,38.474,0 15.918,38.517,0 15.916,38.55,0 15.901,38.578,0 15.871,38.604,0 15.864,38.608,0 15.851,38.613,0 15.845,38.618,0 15.836,38.628,0 15.834,38.634,0 15.836,38.639,0 15.837,38.649,0 15.845,38.66,0 15.864,38.668,0 15.905,38.679,0 15.969,38.712,0 16.003,38.725,0 16.049,38.728,0 16.121,38.721,0 16.137,38.724,0 16.153,38.731,0 16.18,38.748,0 16.201,38.776,0 16.216,38.814,0 16.222,38.856,0 16.221,38.899,0 16.215,38.919,0 16.205,38.934,0 16.19,38.943,0 16.169,38.947,0 16.155,38.955,0 16.14,38.974,0 16.084,39.075,0 16.043,39.31,0 16.032,39.345,0 15.955,39.489,0 15.934,39.513,0 15.905,39.536,0 15.877,39.551,0 15.868,39.564,0 15.865,39.588,0 15.851,39.615,0 15.837,39.652,0 15.816,39.679,0 15.807,39.695,0 15.789,39.796,0 15.789,39.79,0 15.784,39.81,0 15.779,39.82,0 15.772,39.824,0 15.77,39.83,0 15.783,39.868,0 15.775,39.891,0 15.742,39.929,0 15.735,39.943,0 15.729,39.964,0 15.714,39.981,0 15.679,40.009,0 15.652,40.043,0 15.631,40.057,0 15.625,40.065,0 15.625,40.078,0 15.611,40.073,0 15.536,40.078,0 15.51,40.07,0 15.493,40.059,0 15.46,40.029,0 15.425,40.004,0 15.405,39.999,0 15.377,40.002,0 15.354,40.012,0 15.315,40.034,0 15.303,40.036,0 15.294,40.032,0 15.284,40.03,0 15.273,40.028,0 15.262,40.029,0 15.262,40.036,0 15.28,40.047,0 15.264,40.074,0 15.234,40.1,0 15.21,40.112,0 15.191,40.119,0 15.128,40.169,0 15.113,40.175,0 15.096,40.173,0 15.066,40.166,0 15.048,40.169,0 15.035,40.175,0 15.015,40.194,0 14.974,40.223,0 14.967,40.224,0 14.959,40.231,0 14.923,40.238,0 14.912,40.241,0 14.907,40.258,0 14.932,40.285,0 14.94,40.307,0 14.933,40.324,0 14.933,40.334,0 14.943,40.338,0 14.954,40.34,0 14.965,40.345,0 14.973,40.352,0 14.98,40.359,0 14.99,40.394,0 14.976,40.431,0 14.889,40.573,0 14.862,40.607,0 14.836,40.632,0 14.81,40.653,0 14.783,40.67,0 14.753,40.676,0 14.72,40.667,0 14.691,40.649,0 14.679,40.646,0 14.626,40.649,0 14.614,40.646,0 14.572,40.617,0 14.545,40.613,0 14.517,40.62,0 14.487,40.632,0 14.472,40.624,0 14.423,40.615,0 14.402,40.602,0 14.356,40.583,0 14.343,40.57,0 14.331,40.584,0 14.329,40.605,0 14.338,40.624,0 14.36,40.632,0 14.38,40.634,0 14.388,40.637,0 14.395,40.65,0 14.403,40.657,0 14.471,40.699,0 14.48,40.711,0 14.475,40.729,0 14.461,40.744,0 14.443,40.755,0 14.426,40.762,0 14.415,40.765,0 14.399,40.767,0 14.391,40.77,0 14.385,40.774,0 14.372,40.787,0 14.367,40.79,0 14.349,40.797,0 14.313,40.828,0 14.295,40.839,0 14.276,40.84,0 14.249,40.837,0 14.224,40.831,0 14.213,40.821,0 14.204,40.801,0 14.182,40.8,0 14.112,40.829,0 14.096,40.834,0 14.083,40.831,0 14.077,40.822,0 14.078,40.81,0 14.082,40.797,0 14.083,40.783,0 14.075,40.788,0 14.041,40.798,0 14.053,40.837,0 14.044,40.875,0 13.966,40.996,0 13.931,41.014,0 13.918,41.023,0 13.915,41.033,0 13.913,41.054,0 13.911,41.064,0 13.885,41.104,0 13.786,41.203,0 13.722,41.252,0 13.709,41.256,0 13.679,41.25,0 13.664,41.25,0 13.657,41.259,0 13.595,41.253,0 13.564,41.238,0 13.576,41.208,0 13.544,41.206,0 13.535,41.208,0 13.526,41.215,0 13.52,41.225,0 13.515,41.229,0 13.508,41.221,0 13.5,41.221,0 13.481,41.239,0 13.325,41.295,0 13.286,41.295,0 13.205,41.284,0 13.187,41.278,0 13.152,41.26,0 13.115,41.251,0 13.091,41.226,0 13.069,41.221,0 13.045,41.227,0 13.037,41.24,0 13.034,41.257,0 13.024,41.273,0 13.013,41.286,0 12.993,41.315,0 12.98,41.331,0 12.924,41.379,0 12.894,41.399,0 12.863,41.413,0 12.842,41.418,0 12.764,41.421,0 12.749,41.423,0 12.679,41.458,0 12.655,41.465,0 12.643,41.458,0 12.636,41.447,0 12.62,41.459,0 12.546,41.544,0 12.449,41.63,0 12.343,41.702,0 12.328,41.711,0 12.301,41.717,0 12.286,41.727,0 12.277,41.729,0 12.247,41.733,0 12.24,41.736,0 12.224,41.75,0 12.216,41.768,0 12.212,41.787,0 12.212,41.808,0 12.207,41.827,0 12.195,41.847,0 12.171,41.879,0 12.148,41.903,0 12.05,41.96,0 12.039,41.965,0 12.03,41.973,0 12.027,41.986,0 12.021,41.993,0 11.993,41.996,0 11.983,42,0 11.97,42.011,0 11.953,42.022,0 11.935,42.031,0 11.917,42.038,0 11.84,42.036,0 11.828,42.034,0 11.823,42.047,0 11.81,42.066,0 11.794,42.084,0 11.78,42.092,0 11.772,42.106,0 11.751,42.128,0 11.746,42.136,0 11.744,42.152,0 11.737,42.169,0 11.683,42.252,0 11.659,42.279,0 11.54,42.349,0 11.49,42.359,0 11.421,42.386,0 11.397,42.393,0 11.397,42.4,0 11.387,42.404,0 11.377,42.407,0 11.366,42.408,0 11.355,42.407,0 11.363,42.4,0 11.334,42.4,0 11.26,42.421,0 11.246,42.422,0 11.228,42.422,0 11.212,42.419,0 11.205,42.411,0 11.201,42.395,0 11.187,42.379,0 11.185,42.366,0 11.175,42.369,0 11.165,42.369,0 11.158,42.368,0 11.157,42.366,0 11.148,42.371,0 11.135,42.384,0 11.107,42.391,0 11.095,42.402,0 11.087,42.418,0 11.081,42.435,0 11.1,42.443,0 11.123,42.446,0 11.167,42.448,0 11.175,42.458,0 11.184,42.48,0 11.19,42.504,0 11.188,42.521,0 11.167,42.546,0 11.159,42.564,0 11.149,42.563,0 11.138,42.559,0 11.129,42.558,0 11.117,42.572,0 11.108,42.591,0 11.098,42.607,0 11.081,42.612,0 11.078,42.632,0 11.054,42.647,0 11.006,42.668,0 11.001,42.68,0 10.996,42.696,0 10.99,42.71,0 10.982,42.716,0 10.973,42.72,0 10.944,42.743,0 10.891,42.764,0 10.732,42.804,0 10.756,42.819,0 10.766,42.835,0 10.767,42.854,0 10.766,42.877,0 10.769,42.884,0 10.775,42.888,0 10.778,42.894,0 10.774,42.908,0 10.764,42.918,0 10.751,42.925,0 10.682,42.949,0 10.633,42.958,0 10.584,42.959,0 10.54,42.949,0 10.544,42.939,0 10.547,42.935,0 10.519,42.925,0 10.5,42.94,0 10.478,42.99,0 10.503,43.005,0 10.518,43.024,0 10.54,43.079,0 10.536,43.091,0 10.536,43.112,0 10.54,43.134,0 10.547,43.147,0 10.539,43.164,0 10.535,43.185,0 10.533,43.226,0 10.529,43.246,0 10.517,43.267,0 10.438,43.388,0 10.374,43.453,0 10.36,43.465,0 10.327,43.477,0 10.318,43.492,0 10.295,43.568,0 10.265,43.809,0 10.252,43.846,0 10.211,43.92,0 10.181,43.955,0 10.137,43.978,0 10.106,44.016,0 10.091,44.025,0 10.073,44.029,0 10.036,44.048,0 10.015,44.052,0 9.999,44.058,0 9.989,44.06,0 9.985,44.055,0 9.981,44.05,0 9.973,44.045,0 9.963,44.044,0 9.954,44.048,0 9.938,44.06,0 9.905,44.08,0 9.888,44.093,0 9.877,44.088,0 9.845,44.108,0 9.827,44.107,0 9.834,44.1,0 9.829,44.098,0 9.825,44.095,0 9.82,44.093,0 9.825,44.085,0 9.831,44.079,0 9.839,44.075,0 9.848,44.072,0 9.848,44.066,0 9.842,44.063,0 9.839,44.06,0 9.834,44.052,0 9.847,44.046,0 9.843,44.041,0 9.833,44.042,0 9.827,44.055,0 9.82,44.063,0 9.772,44.079,0 9.722,44.113,0 9.71,44.118,0 9.683,44.136,0 9.673,44.141,0 9.644,44.142,0 9.632,44.144,0 9.622,44.148,0 9.587,44.178,0 9.581,44.179,0 9.573,44.191,0 9.557,44.2,0 9.512,44.215,0 9.5,44.222,0 9.49,44.231,0 9.485,44.244,0 9.473,44.24,0 9.454,44.237,0 9.437,44.239,0 9.43,44.247,0 9.423,44.257,0 9.375,44.272,0 9.368,44.294,0 9.263,44.336,0 9.231,44.353,0 9.222,44.344,0 9.214,44.333,0 9.21,44.321,0 9.211,44.305,0 9.166,44.318,0 9.147,44.328,0 9.149,44.34,0 9.131,44.363,0 9.103,44.374,0 9.002,44.387,0 8.953,44.4,0 8.924,44.411,0 8.915,44.409,0 8.869,44.409,0 8.846,44.413,0 8.838,44.417,0 8.828,44.428,0 8.763,44.432,0 8.738,44.429,0 8.725,44.424,0 8.696,44.406,0 8.686,44.398,0 8.679,44.394,0 8.671,44.394,0 8.663,44.395,0 8.656,44.394,0 8.594,44.363,0 8.577,44.36,0 8.565,44.357,0 8.541,44.34,0 8.467,44.304,0 8.445,44.284,0 8.45,44.264,0 8.44,44.253,0 8.437,44.247,0 8.436,44.24,0 8.433,44.238,0 8.418,44.23,0 8.412,44.227,0 8.407,44.215,0 8.409,44.204,0 8.409,44.193,0 8.395,44.182,0 8.37,44.173,0 8.314,44.16,0 8.285,44.148,0 8.27,44.138,0 8.257,44.128,0 8.234,44.103,0 8.231,44.096,0 8.232,44.08,0 8.231,44.072,0 8.224,44.057,0 8.217,44.045,0 8.17,44.006,0 8.153,43.983,0 8.168,43.962,0 8.168,43.956,0 8.145,43.952,0 8.116,43.927,0 8.09,43.92,0 8.082,43.915,0 8.076,43.909,0 8.073,43.904,0 8.068,43.896,0 8.056,43.892,0 8.032,43.887,0 7.96,43.853,0 7.786,43.822,0 7.737,43.798,0 7.695,43.791,0 7.573,43.791,0 7.545,43.784,0 7.532,43.784,0 7.524,43.789,0 7.513,43.792,0 7.503,43.792,0 7.483,43.84,0 7.478,43.866,0 7.493,43.886,0 7.537,43.921,0 7.557,43.944,0 7.609,43.976,0 7.631,43.994,0 7.639,44.005,0 7.647,44.027,0 7.653,44.04,0 7.664,44.049,0 7.679,44.057,0 7.69,44.067,0 7.692,44.085,0 7.676,44.109,0 7.654,44.125,0 7.642,44.144,0 7.656,44.176,0 7.625,44.18,0 7.584,44.161,0 7.555,44.159,0 7.381,44.123,0 7.341,44.124,0 7.331,44.125,0 7.322,44.132,0 7.316,44.14,0 7.309,44.147,0 7.296,44.151,0 7.27,44.154,0 7.251,44.16,0 7.145,44.207,0 7.105,44.218,0 7.046,44.24,0 7.033,44.243,0 7.02,44.242,0 7.008,44.239,0 6.996,44.238,0 6.983,44.242,0 6.973,44.249,0 6.969,44.258,0 6.966,44.268,0 6.959,44.277,0 6.95,44.285,0 6.93,44.295,0 6.921,44.302,0 6.916,44.31,0 6.904,44.33,0 6.896,44.34,0 6.874,44.358,0 6.87,44.363,0 6.866,44.372,0 6.866,44.377,0 6.869,44.383,0 6.877,44.414,0 6.884,44.423,0 6.918,44.436,0 6.892,44.452,0 6.861,44.475,0 6.839,44.503,0 6.836,44.534,0 6.846,44.547,0 6.897,44.575,0 6.932,44.618,0 6.946,44.625,0 6.934,44.647,0 6.941,44.667,0 6.96,44.683,0 6.983,44.692,0 7.001,44.692,0 7.037,44.685,0 7.055,44.685,0 7.049,44.698,0 7.019,44.739,0 7.015,44.747,0 7.01,44.772,0 6.998,44.794,0 6.999,44.795,0 7.004,44.811,0 7.006,44.812,0 7.006,44.816,0 7.007,44.819,0 7.007,44.822,0 7.005,44.828,0 7.001,44.833,0 6.983,44.847,0 6.933,44.862,0 6.915,44.863,0 6.866,44.856,0 6.847,44.859,0 6.778,44.888,0 6.745,44.908,0 6.728,44.929,0 6.73,44.985,0 6.723,45.013,0 6.697,45.027,0 6.662,45.029,0 6.652,45.036,0 6.64,45.05,0 6.637,45.059,0 6.638,45.067,0 6.637,45.074,0 6.62,45.084,0 6.603,45.103,0 6.615,45.115,0 6.633,45.126,0 6.667,45.14,0 6.676,45.141,0 6.694,45.14,0 6.702,45.141,0 6.711,45.145,0 6.729,45.155,0 6.736,45.157,0 6.771,45.153,0 6.808,45.139,0 6.844,45.13,0 6.877,45.141,0 6.879,45.147,0 6.873,45.152,0 6.868,45.157,0 6.873,45.166,0 6.881,45.168,0 6.905,45.169,0 6.914,45.17,0 6.928,45.18,0 6.946,45.201,0 6.959,45.21,0 6.994,45.221,0 7.03,45.228,0 7.038,45.226,0 7.05,45.215,0 7.055,45.214,0 7.062,45.219,0 7.081,45.243,0 7.108,45.259,0 7.108,45.275,0 7.098,45.295,0 7.093,45.324,0 7.098,45.33,0 7.13,45.357,0 7.151,45.383,0 7.16,45.398,0 7.161,45.411,0 7.153,45.415,0 7.11,45.428,0 7.097,45.435,0 7.089,45.447,0 7.082,45.459,0 7.072,45.47,0 7.028,45.493,0 6.983,45.511,0 6.975,45.526,0 6.97,45.567,0 6.966,45.574,0 6.955,45.586,0 6.953,45.594,0 6.956,45.603,0 6.967,45.62,0 6.969,45.626,0 6.963,45.641,0 6.951,45.647,0 6.919,45.653,0 6.905,45.66,0 6.883,45.676,0 6.869,45.679,0 6.843,45.683,0 6.816,45.697,0 6.796,45.718,0 6.785,45.76,0 6.782,45.777,0 6.783,45.795,0 6.788,45.812,0 6.801,45.826,0 6.816,45.833,0 6.846,45.836,0 6.846,45.838,0 6.849,45.842,0 6.853,45.847,0 6.858,45.849,0 6.862,45.849,0 6.87,45.845,0 6.873,45.845,0 6.88,45.846,0 6.905,45.845,0 6.926,45.85,0 6.949,45.858,0 6.969,45.87,0 6.983,45.886,0 6.989,45.899,0 6.997,45.911,0 7.008,45.921,0 7.022,45.925,0 7.067,45.89,0 7.09,45.881,0 7.121,45.876,0 7.154,45.877,0 7.184,45.88,0 7.245,45.898,0 7.274,45.91,0 7.287,45.913,0 7.362,45.908,0 7.394,45.916,0 7.453,45.946,0 7.483,45.955,0 7.504,45.957,0 7.515,45.967,0 7.524,45.978,0 7.541,45.984,0 7.643,45.966,0 7.659,45.96,0 7.674,45.95,0 7.693,45.931,0 7.694,45.929,0 7.706,45.926,0 7.715,45.927,0 7.722,45.93,0 7.732,45.93,0 7.78,45.918,0 7.808,45.918,0 7.825,45.915,0 7.831,45.914,0 7.844,45.919,0 7.846,45.923,0 7.845,45.928,0 7.848,45.938,0 7.872,45.969,0 7.898,45.982,0 7.969,45.993,0 7.979,45.995,0 7.986,45.999,0 7.998,46.011,0 7.999,46.013,0 8.009,46.028,0 8.011,46.03,0 8.016,46.058,0 8.016,46.069,0 8.018,46.081,0 8.025,46.091,0 8.035,46.097,0 8.056,46.098,0 8.067,46.101,0 8.111,46.127,0 8.132,46.159,0 8.13,46.196,0 8.1,46.236,0 8.077,46.25,0 8.073,46.254,0 8.077,46.262,0 8.087,46.272,0 8.107,46.286,0 8.128,46.292,0 8.172,46.299,0 8.193,46.309,0 8.242,46.354,0 8.27,46.364,0 8.282,46.37,0 8.291,46.378,0 8.297,46.388,0 8.297,46.398,0 8.29,46.401,0 8.287,46.405,0 8.295,46.418,0 8.316,46.434,0 8.343,46.444,0 8.399,46.452,0 8.428,46.449,0 8.442,46.435,0 8.446,46.412,0 8.446,46.382,0 8.443,46.353,0 8.427,46.302,0 8.423,46.276,0 8.427,46.251,0 8.438,46.235,0 8.457,46.225,0 8.483,46.218,0 8.51,46.208,0 8.539,46.188,0 8.602,46.123,0 8.612,46.119,0 8.631,46.115,0 8.677,46.096,0 8.695,46.095,0 8.702,46.098,0 8.718,46.108,0 8.724,46.11,0 8.732,46.107,0 8.739,46.098,0 8.747,46.094,0 8.763,46.093,0 8.794,46.093,0 8.809,46.09,0 8.834,46.066,0 8.82,46.043,0 8.791,46.019,0 8.773,45.991,0 8.77,45.986,0 8.768,45.983,0 8.785,45.982,0 8.8,45.979,0 8.858,45.957,0 8.864,45.953,0 8.871,45.947,0 8.881,45.931,0 8.898,45.91,0 8.907,45.896,0 8.912,45.883,0 8.914,45.866,0 8.91,45.854,0 8.904,45.842,0 8.9,45.826,0 8.94,45.835,0 8.972,45.825,0 9.002,45.821,0 9.034,45.848,0 9.059,45.882,0 9.063,45.899,0 9.052,45.916,0 9.042,45.92,0 9.021,45.923,0 9.011,45.927,0 9.002,45.936,0 8.993,45.954,0 8.983,45.962,0 8.981,45.964,0 8.98,45.967,0 8.981,45.969,0 8.983,45.972,0 9.016,45.993,0 8.998,46.028,0 9.002,46.039,0 9.028,46.053,0 9.05,46.058,0 9.059,46.062,0 9.067,46.071,0 9.07,46.083,0 9.068,46.106,0 9.072,46.119,0 9.091,46.138,0 9.163,46.172,0 9.171,46.183,0 9.176,46.194,0 9.181,46.204,0 9.192,46.21,0 9.204,46.214,0 9.216,46.221,0 9.225,46.231,0 9.24,46.267,0 9.269,46.309,0 9.275,46.331,0 9.274,46.344,0 9.26,46.38,0 9.26,46.394,0 9.263,46.407,0 9.261,46.417,0 9.248,46.423,0 9.238,46.437,0 9.246,46.461,0 9.263,46.485,0 9.282,46.497,0 9.331,46.502,0 9.351,46.498,0 9.352,46.485,0 9.377,46.469,0 9.385,46.466,0 9.395,46.469,0 9.4,46.475,0 9.404,46.483,0 9.411,46.489,0 9.427,46.497,0 9.435,46.498,0 9.438,46.492,0 9.444,46.396,0 9.442,46.381,0 9.444,46.375,0 9.452,46.37,0 9.474,46.362,0 9.483,46.357,0 9.503,46.321,0 9.515,46.309,0 9.536,46.299,0 9.56,46.293,0 9.674,46.292,0 9.693,46.297,0 9.708,46.312,0 9.709,46.32,0 9.707,46.331,0 9.709,46.342,0 9.72,46.351,0 9.731,46.351,0 9.755,46.341,0 9.768,46.339,0 9.789,46.343,0 9.855,46.367,0 9.899,46.372,0 9.918,46.371,0 9.939,46.367,0 9.964,46.356,0 9.971,46.34,0 9.971,46.32,0 9.978,46.298,0 9.992,46.284,0 10.032,46.26,0 10.042,46.243,0 10.043,46.22,0 10.076,46.22,0 10.118,46.231,0 10.146,46.243,0 10.159,46.262,0 10.146,46.28,0 10.105,46.309,0 10.096,46.321,0 10.092,46.329,0 10.092,46.338,0 10.097,46.352,0 10.105,46.361,0 10.126,46.374,0 10.133,46.381,0 10.141,46.403,0 10.133,46.414,0 10.116,46.419,0 10.071,46.425,0 10.042,46.433,0 10.026,46.446,0 10.044,46.467,0 10.035,46.471,0 10.03,46.477,0 10.028,46.484,0 10.027,46.493,0 10.031,46.504,0 10.031,46.526,0 10.033,46.533,0 10.041,46.542,0 10.063,46.557,0 10.071,46.564,0 10.083,46.597,0 10.088,46.604,0 10.097,46.608,0 10.192,46.627,0 10.218,46.627,0 10.234,46.618,0 10.236,46.607,0 10.23,46.586,0 10.235,46.575,0 10.276,46.566,0 10.284,46.561,0 10.289,46.556,0 10.295,46.551,0 10.307,46.547,0 10.319,46.546,0 10.354,46.548,0 10.426,46.535,0 10.444,46.538,0 10.458,46.554,0 10.466,46.578,0 10.467,46.604,0 10.459,46.624,0 10.438,46.636,0 10.396,46.639,0 10.378,46.653,0 10.369,46.672,0 10.374,46.682,0 10.385,46.689,0 10.394,46.701,0 10.397,46.715,0 10.396,46.726,0 10.4,46.736,0 10.417,46.743,0 10.429,46.756,0 10.426,46.769,0 10.419,46.784,0 10.417,46.799,0 10.439,46.817,0 10.445,46.823,0 10.449,46.832,0 10.454,46.864,0 10.486,46.846,0 10.528,46.843,0 10.629,46.862,0 10.647,46.864,0 10.662,46.861,0 10.739,46.83,0 10.749,46.819,0 10.744,46.813,0 10.722,46.8,0 10.717,46.795,0 10.723,46.786,0 10.734,46.786,0 10.755,46.791,0 10.766,46.788,0 10.795,46.777,0 10.805,46.777,0 10.824,46.78,0 10.834,46.78,0 10.843,46.777,0 10.86,46.767,0 10.87,46.764,0 10.88,46.765,0 10.914,46.772,0 10.931,46.774,0 10.966,46.772,0 10.983,46.768,0 10.997,46.769,0 11.011,46.779,0 11.033,46.806,0 11.037,46.808,0 11.049,46.812,0 11.053,46.815,0 11.055,46.82,0 11.053,46.83,0 11.054,46.834,0 11.073,46.865,0 11.084,46.9,0 11.092,46.912,0 11.157,46.957,0 11.174,46.964,0 11.244,46.979,0 11.314,46.987,0 11.349,46.982,0 11.381,46.972,0 11.411,46.97,0 11.445,46.993,0 11.445,46.993,0 11.453,47.001,0 11.462,47.006,0 11.472,47.007,0 11.489,47.004,0 11.496,47.002,0 11.502,46.998,0 11.507,46.993,0 11.515,46.989,0 11.524,46.988,0 11.534,46.99,0 11.543,46.993,0 11.543,46.993,0 11.544,46.993,0 11.544,46.993,0 11.573,46.999,0 11.596,47,0 11.648,46.993,0 11.648,46.993,0 11.65,46.993,0 11.657,46.993,0 11.665,46.993,0 11.684,46.992,0 11.716,46.975,0 11.735,46.971,0 11.746,46.972,0 11.766,46.983,0 11.777,46.988,0 11.823,46.993,0 11.857,47.012,0 11.9,47.028,0 11.944,47.038,0 12.015,47.04,0 12.116,47.077,0 12.181,47.085,0 12.204,47.08,0 12.204,47.053,0 12.182,47.034,0 12.122,47.011,0 12.111,46.993,0 12.118,46.983,0 12.122,46.972,0 </coordinates></LinearRing></outerBoundaryIs><innerBoundaryIs><LinearRing><coordinates>12.4,43.903,0 12.429,43.892,0 12.461,43.895,0 12.479,43.917,0 12.478,43.92,0 12.478,43.923,0 12.48,43.926,0 12.483,43.929,0 12.49,43.939,0 12.492,43.956,0 12.489,43.973,0 12.482,43.983,0 12.453,43.979,0 12.421,43.967,0 12.396,43.948,0 12.386,43.925,0 12.4,43.903,0 </coordinates></LinearRing></innerBoundaryIs><innerBoundaryIs><LinearRing><coordinates>12.444,41.902,0 12.449,41.9,0 12.455,41.9,0 12.458,41.902,0 12.455,41.908,0 12.447,41.907,0 12.444,41.902,0 </coordinates></LinearRing></innerBoundaryIs></Polygon></MultiGeometry>
        </Placemark> </kml>"""

        k = kml.KML()
        k.from_string(doc)
        self.assertEqual(len(list(k.features())), 1)
        self.assertIsInstance(list(k.features())[0].geometry, MultiPolygon)
        k2 = kml.KML()
        k2.from_string(k.to_string())
        self.assertEqual(k.to_string(), k2.to_string())

    def test_atom(self):
        pass

    def test_schema(self):
        doc = """<Schema name="TrailHeadType" id="TrailHeadTypeId">
            <SimpleField type="string" name="TrailHeadName">
              <displayName><![CDATA[<b>Trail Head Name</b>]]></displayName>
            </SimpleField>
            <SimpleField type="double" name="TrailLength">
              <displayName><![CDATA[<i>The length in miles</i>]]></displayName>
            </SimpleField>
            <SimpleField type="int" name="ElevationGain">
              <displayName><![CDATA[<i>change in altitude</i>]]></displayName>
            </SimpleField>
          </Schema> """

        s = kml.Schema(ns="", id="default")
        s.from_string(doc)
        self.assertEqual(len(list(s.simple_fields)), 3)
        self.assertEqual(list(s.simple_fields)[0]["type"], "string")
        self.assertEqual(list(s.simple_fields)[1]["type"], "double")
        self.assertEqual(list(s.simple_fields)[2]["type"], "int")
        self.assertEqual(list(s.simple_fields)[0]["name"], "TrailHeadName")
        self.assertEqual(list(s.simple_fields)[1]["name"], "TrailLength")
        self.assertEqual(list(s.simple_fields)[2]["name"], "ElevationGain")
        self.assertEqual(
            list(s.simple_fields)[0]["displayName"], "<b>Trail Head Name</b>"
        )
        self.assertEqual(
            list(s.simple_fields)[1]["displayName"], "<i>The length in miles</i>"
        )
        self.assertEqual(
            list(s.simple_fields)[2]["displayName"], "<i>change in altitude</i>"
        )
        s1 = kml.Schema(ns="", id="default")
        s1.from_string(s.to_string())
        self.assertEqual(len(list(s1.simple_fields)), 3)
        self.assertEqual(list(s1.simple_fields)[0]["type"], "string")
        self.assertEqual(list(s1.simple_fields)[1]["name"], "TrailLength")
        self.assertEqual(
            list(s1.simple_fields)[2]["displayName"], "<i>change in altitude</i>"
        )
        self.assertEqual(s.to_string(), s1.to_string())
        doc1 = f"""<kml xmlns="http://www.opengis.net/kml/2.2">
            <Document>
            {doc}
        </Document>
        </kml>"""
        k = kml.KML()
        k.from_string(doc1)
        d = list(k.features())[0]
        s2 = list(d.schemata())[0]
        s.ns = config.KMLNS
        self.assertEqual(s.to_string(), s2.to_string())
        k1 = kml.KML()
        k1.from_string(k.to_string())
        self.assertIn("Schema", k1.to_string())
        self.assertIn("SimpleField", k1.to_string())
        self.assertEqual(k1.to_string(), k.to_string())

    def test_schema_data(self):
        doc = """<SchemaData schemaUrl="#TrailHeadTypeId">
          <SimpleData name="TrailHeadName">Pi in the sky</SimpleData>
          <SimpleData name="TrailLength">3.14159</SimpleData>
          <SimpleData name="ElevationGain">10</SimpleData>
        </SchemaData>"""

        sd = kml.SchemaData(ns="", schema_url="#default")
        sd.from_string(doc)
        self.assertEqual(sd.schema_url, "#TrailHeadTypeId")
        self.assertEqual(
            sd.data[0], {"name": "TrailHeadName", "value": "Pi in the sky"}
        )
        self.assertEqual(sd.data[1], {"name": "TrailLength", "value": "3.14159"})
        self.assertEqual(sd.data[2], {"name": "ElevationGain", "value": "10"})
        sd1 = kml.SchemaData(ns="", schema_url="#default")
        sd1.from_string(sd.to_string())
        self.assertEqual(sd1.schema_url, "#TrailHeadTypeId")
        self.assertEqual(sd.to_string(), sd1.to_string())

    def test_snippet(self):
        doc = """<kml xmlns="http://www.opengis.net/kml/2.2">
        <Placemark>
        <Snippet maxLines="2" >Short Desc</Snippet>
        </Placemark> </kml>"""

        k = kml.KML()
        k.from_string(doc)
        self.assertEqual(list(k.features())[0].snippet["text"], "Short Desc")
        self.assertEqual(list(k.features())[0].snippet["maxLines"], 2)
        list(k.features())[0]._snippet["maxLines"] = 3
        self.assertEqual(list(k.features())[0].snippet["maxLines"], 3)
        self.assertIn('maxLines="3"', k.to_string())
        list(k.features())[0].snippet = {"text": "Annother Snippet"}
        self.assertNotIn("maxLines", k.to_string())
        self.assertIn("Annother Snippet", k.to_string())
        list(k.features())[0].snippet = "Diffrent Snippet"
        self.assertNotIn("maxLines", k.to_string())
        self.assertIn("Diffrent Snippet", k.to_string())

    def test_from_wrong_string(self):
        doc = kml.KML()
        self.assertRaises(TypeError, doc.from_string, "<xml></xml>")

    def test_from_string_with_unbound_prefix(self):
        doc = """<kml xmlns="http://www.opengis.net/kml/2.2">
        <Placemark>
        <ExtendedData>
          <lc:attachment>image.png</lc:attachment>
        </ExtendedData>
        </Placemark> </kml>"""

        k = kml.KML()
        if config.LXML:
            k.from_string(doc)
            self.assertEqual(len(list(k.features())), 1)
        else:
            self.assertRaises(etree.ParseError, k.from_string, doc)

    def test_address(self):
        doc = kml.Document()

        doc.from_string(
            """
        <kml:Document xmlns:kml="http://www.opengis.net/kml/2.2" id="pm-id">
            <kml:name>pm-name</kml:name>
            <kml:description>pm-description</kml:description>
            <kml:visibility>1</kml:visibility>
            <kml:address>1600 Amphitheatre Parkway, Mountain View, CA 94043, USA</kml:address>
        </kml:Document>
        """
        )

        doc2 = kml.Document()
        doc2.from_string(doc.to_string())
        self.assertEqual(doc.to_string(), doc2.to_string())

    def test_phone_number(self):
        doc = kml.Document()

        doc.from_string(
            """
        <kml:Document xmlns:kml="http://www.opengis.net/kml/2.2" id="pm-id">
            <kml:name>pm-name</kml:name>
            <kml:description>pm-description</kml:description>
            <kml:visibility>1</kml:visibility>
            <kml:phoneNumber>+1 234 567 8901</kml:phoneNumber>
        </kml:Document>
        """
        )

        doc2 = kml.Document()
        doc2.from_string(doc.to_string())
        self.assertEqual(doc.to_string(), doc2.to_string())

    def test_groundoverlay(self):
        doc = kml.KML()

        doc.from_string(
            """
            <kml xmlns="http://www.opengis.net/kml/2.2">
              <Folder>
                <name>Ground Overlays</name>
                <description>Examples of ground overlays</description>
                <GroundOverlay>
                  <name>Large-scale overlay on terrain</name>
                  <description>Overlay shows Mount Etna erupting
                      on July 13th, 2001.</description>
                  <Icon>
                    <href>http://developers.google.com/kml/documentation/images/etna.jpg</href>
                  </Icon>
                  <LatLonBox>
                    <north>37.91904192681665</north>
                    <south>37.46543388598137</south>
                    <east>15.35832653742206</east>
                    <west>14.60128369746704</west>
                    <rotation>-0.1556640799496235</rotation>
                  </LatLonBox>
                </GroundOverlay>
              </Folder>
            </kml>
            """
        )

        doc2 = kml.KML()
        doc2.from_string(doc.to_string())
        self.assertEqual(doc.to_string(), doc2.to_string())

    def test_linarring_placemark(self):
        doc = kml.KML()
        doc.from_string(
            """<kml xmlns="http://www.opengis.net/kml/2.2">
        <Placemark>
          <LinearRing>
            <coordinates>0.0,0.0 1.0,0.0 1.0,1.0 0.0,0.0</coordinates>
          </LinearRing>
        </Placemark> </kml>"""
        )
        doc2 = kml.KML()
        doc2.from_string(doc.to_string())
        self.assertIsInstance(list(doc.features())[0].geometry, LinearRing)
        self.assertEqual(doc.to_string(), doc2.to_string())


class StyleTestCase(unittest.TestCase):
    def test_styleurl(self):
        f = kml.Document()
        f.style_url = "#somestyle"
        self.assertEqual(f.style_url, "#somestyle")
        self.assertIsInstance(f._style_url, styles.StyleUrl)
        s = styles.StyleUrl(config.KMLNS, url="#otherstyle")
        f.style_url = s
        self.assertIsInstance(f._style_url, styles.StyleUrl)
        self.assertEqual(f.style_url, "#otherstyle")
        f2 = kml.Document()
        f2.from_string(f.to_string())
        self.assertEqual(f.to_string(), f2.to_string())

    def test_style(self):
        lstyle = styles.LineStyle(color="red", width=2.0)
        style = styles.Style(styles=[lstyle])
        f = kml.Document(styles=[style])
        f2 = kml.Document()
        f2.from_string(f.to_string(prettyprint=True))
        self.assertEqual(f.to_string(), f2.to_string())

    def test_polystyle_fill(self):
        styles.PolyStyle()

    def test_polystyle_outline(self):
        styles.PolyStyle()


class StyleUsageTestCase(unittest.TestCase):
    def test_create_document_style(self):
        style = styles.Style(styles=[styles.PolyStyle(color="7f000000")])

        doc = kml.Document(styles=[style])

        doc2 = kml.Document()
        doc2.append_style(style)

        expected = """
            <kml:Document xmlns:kml="http://www.opengis.net/kml/2.2">
              <kml:visibility>1</kml:visibility>
                <kml:Style>
                  <kml:PolyStyle>
                    <kml:color>7f000000</kml:color>
                    <kml:fill>1</kml:fill>
                    <kml:outline>1</kml:outline>
                  </kml:PolyStyle>
                </kml:Style>
            </kml:Document>
        """

        doc3 = kml.Document()
        doc3.from_string(expected)

        self.assertEqual(doc.to_string(), doc2.to_string())
        self.assertEqual(doc2.to_string(), doc3.to_string())
        self.assertEqual(doc.to_string(), doc3.to_string())

    def test_create_placemark_style(self):
        style = styles.Style(styles=[styles.PolyStyle(color="7f000000")])

        place = kml.Placemark(styles=[style])

        place2 = kml.Placemark()
        place2.append_style(style)

        expected = """
            <kml:Placemark xmlns:kml="http://www.opengis.net/kml/2.2">
              <kml:visibility>1</kml:visibility>
                <kml:Style>
                  <kml:PolyStyle>
                    <kml:color>7f000000</kml:color>
                    <kml:fill>1</kml:fill>
                    <kml:outline>1</kml:outline>
                  </kml:PolyStyle>
                </kml:Style>
            </kml:Placemark>
        """

        place3 = kml.Placemark()
        place3.from_string(expected)
        self.assertEqual(place.to_string(), place2.to_string())
        self.assertEqual(place2.to_string(), place3.to_string())
        self.assertEqual(place.to_string(), place3.to_string())


class StyleFromStringTestCase(unittest.TestCase):
    def test_styleurl(self):
        doc = """<kml xmlns="http://www.opengis.net/kml/2.2">
        <Document>
          <name>Document.kml</name>
          <open>1</open>
          <styleUrl>#default</styleUrl>
        </Document>
        </kml>"""

        k = kml.KML()
        k.from_string(doc)
        self.assertEqual(len(list(k.features())), 1)
        self.assertEqual(list(k.features())[0].style_url, "#default")
        k2 = kml.KML()
        k2.from_string(k.to_string())
        self.assertEqual(k.to_string(), k2.to_string())

    def test_balloonstyle(self):
        doc = """<kml xmlns="http://www.opengis.net/kml/2.2">
        <Document>
          <name>Document.kml</name>
          <Style id="exampleBalloonStyle">
            <BalloonStyle>
              <!-- a background color for the balloon -->
              <bgColor>ffffffbb</bgColor>
              <!-- styling of the balloon text -->
              <textColor>ff000000</textColor>
              <text><![CDATA[
              <b><font color="#CC0000" size="+3">$[name]</font></b>
              <br/><br/>
              <font face="Courier">$[description]</font>
              <br/><br/>
              Extra text that will appear in the description balloon
              <br/><br/>
              <!-- insert the to/from hyperlinks -->
              $[geDirections]
              ]]></text>
              <!-- kml:displayModeEnum -->
              <displayMode>default</displayMode>
            </BalloonStyle>
          </Style>
        </Document>
        </kml>"""

        k = kml.KML()
        k.from_string(doc)
        self.assertEqual(len(list(k.features())), 1)
        self.assertIsInstance(list(list(k.features())[0].styles())[0], styles.Style)
        style = list(list(list(k.features())[0].styles())[0].styles())[0]
        self.assertIsInstance(style, styles.BalloonStyle)
        self.assertEqual(style.bg_color, "ffffffbb")
        self.assertEqual(style.text_color, "ff000000")
        self.assertEqual(style.display_mode, "default")
        self.assertIn("$[geDirections]", style.text)
        self.assertIn("$[description]", style.text)
        k2 = kml.KML()
        k2.from_string(k.to_string())
        self.assertEqual(k2.to_string(), k.to_string())

    def test_balloonstyle_old_color(self):
        doc = """<kml xmlns="http://www.opengis.net/kml/2.2">
        <Document>
          <name>Document.kml</name>
          <Style id="exampleBalloonStyle">
            <BalloonStyle>
              <!-- a background color for the balloon -->
              <color>ffffffbb</color>
            </BalloonStyle>
          </Style>
        </Document>
        </kml>"""

        k = kml.KML()
        k.from_string(doc)
        self.assertEqual(len(list(k.features())), 1)
        self.assertIsInstance(list(list(k.features())[0].styles())[0], styles.Style)
        style = list(list(list(k.features())[0].styles())[0].styles())[0]
        self.assertIsInstance(style, styles.BalloonStyle)
        self.assertEqual(style.bg_color, "ffffffbb")
        k2 = kml.KML()
        k2.from_string(k.to_string())
        self.assertEqual(k2.to_string(), k.to_string())

    def test_labelstyle(self):
        doc = """<kml xmlns="http://www.opengis.net/kml/2.2">
        <Document>
          <name>Document.kml</name>
          <open>1</open>
          <Style id="exampleStyleDocument">
            <LabelStyle>
              <color>ff0000cc</color>
            </LabelStyle>
          </Style>
        </Document>
        </kml>"""

        k = kml.KML()
        k.from_string(doc)
        self.assertEqual(len(list(k.features())), 1)
        self.assertIsInstance(list(list(k.features())[0].styles())[0], styles.Style)
        style = list(list(list(k.features())[0].styles())[0].styles())[0]
        self.assertIsInstance(style, styles.LabelStyle)
        self.assertEqual(style.color, "ff0000cc")
        self.assertEqual(style.color_mode, None)
        k2 = kml.KML()
        k2.from_string(k.to_string())
        self.assertEqual(k.to_string(), k2.to_string())

    def test_iconstyle(self):
        doc = """<kml xmlns="http://www.opengis.net/kml/2.2">
        <Document>
           <Style id="randomColorIcon">
              <IconStyle>
                 <color>ff00ff00</color>
                 <colorMode>random</colorMode>
                 <scale>1.1</scale>
                 <heading>0</heading>
                 <Icon>
                    <href>http://maps.google.com/icon21.png</href>
                 </Icon>
              </IconStyle>
           </Style>
        </Document>
        </kml>"""

        k = kml.KML()
        k.from_string(doc)
        self.assertEqual(len(list(k.features())), 1)
        self.assertIsInstance(list(list(k.features())[0].styles())[0], styles.Style)
        style = list(list(list(k.features())[0].styles())[0].styles())[0]
        self.assertIsInstance(style, styles.IconStyle)
        self.assertEqual(style.color, "ff00ff00")
        self.assertEqual(style.scale, 1.1)
        self.assertEqual(style.color_mode, "random")
        self.assertEqual(style.heading, 0.0)
        self.assertEqual(style.icon_href, "http://maps.google.com/icon21.png")
        k2 = kml.KML()
        k2.from_string(k.to_string())
        self.assertEqual(k.to_string(), k2.to_string())

    def test_linestyle(self):
        doc = """<kml xmlns="http://www.opengis.net/kml/2.2">
        <Document>
          <name>LineStyle.kml</name>
          <open>1</open>
          <Style id="linestyleExample">
            <LineStyle>
              <color>7f0000ff</color>
              <width>4</width>
            </LineStyle>
          </Style>
        </Document>
        </kml>"""

        k = kml.KML()
        k.from_string(doc)
        self.assertEqual(len(list(k.features())), 1)
        self.assertIsInstance(list(list(k.features())[0].styles())[0], styles.Style)
        style = list(list(list(k.features())[0].styles())[0].styles())[0]
        self.assertIsInstance(style, styles.LineStyle)
        self.assertEqual(style.color, "7f0000ff")
        self.assertEqual(style.width, 4)
        k2 = kml.KML()
        k2.from_string(k.to_string())
        self.assertEqual(k.to_string(), k2.to_string())

    def test_polystyle(self):
        doc = """<kml xmlns="http://www.opengis.net/kml/2.2">
        <Document>
          <name>PolygonStyle.kml</name>
          <open>1</open>
          <Style id="examplePolyStyle">
            <PolyStyle>
              <color>ff0000cc</color>
              <colorMode>random</colorMode>
            </PolyStyle>
          </Style>
        </Document>
        </kml>"""

        # XXX fill and outline
        k = kml.KML()
        k.from_string(doc)
        self.assertEqual(len(list(k.features())), 1)
        self.assertIsInstance(list(list(k.features())[0].styles())[0], styles.Style)
        style = list(list(list(k.features())[0].styles())[0].styles())[0]
        self.assertIsInstance(style, styles.PolyStyle)
        self.assertEqual(style.color, "ff0000cc")
        self.assertEqual(style.color_mode, "random")
        k2 = kml.KML()
        k2.from_string(k.to_string())
        self.assertEqual(k.to_string(), k2.to_string())

    def test_polystyle_boolean_fill(self):
        doc = """<kml xmlns="http://www.opengis.net/kml/2.2">
        <Document>
          <name>PolygonStyle.kml</name>
          <open>1</open>
          <Style id="examplePolyStyle">
            <PolyStyle>
              <fill>false</fill>
            </PolyStyle>
          </Style>
        </Document>
        </kml>"""

        k = kml.KML()
        k.from_string(doc)
        style = list(list(list(k.features())[0].styles())[0].styles())[0]
        self.assertIsInstance(style, styles.PolyStyle)
        self.assertEqual(style.fill, 0)
        k2 = kml.KML()
        k2.from_string(k.to_string())
        self.assertEqual(k.to_string(), k2.to_string())

    def test_polystyle_boolean_outline(self):
        doc = """<kml xmlns="http://www.opengis.net/kml/2.2">
        <Document>
          <name>PolygonStyle.kml</name>
          <open>1</open>
          <Style id="examplePolyStyle">
            <PolyStyle>
              <outline>false</outline>
            </PolyStyle>
          </Style>
        </Document>
        </kml>"""

        k = kml.KML()
        k.from_string(doc)
        style = list(list(list(k.features())[0].styles())[0].styles())[0]
        self.assertIsInstance(style, styles.PolyStyle)
        self.assertEqual(style.outline, 0)
        k2 = kml.KML()
        k2.from_string(k.to_string())
        self.assertEqual(k.to_string(), k2.to_string())

    def test_polystyle_float_fill(self):
        doc = """<kml xmlns="http://www.opengis.net/kml/2.2">
        <Document>
          <name>PolygonStyle.kml</name>
          <open>1</open>
          <Style id="examplePolyStyle">
            <PolyStyle>
              <fill>0.0</fill>
            </PolyStyle>
          </Style>
        </Document>
        </kml>"""

        k = kml.KML()
        k.from_string(doc)
        style = list(list(list(k.features())[0].styles())[0].styles())[0]
        self.assertIsInstance(style, styles.PolyStyle)
        self.assertEqual(style.fill, 0)
        k2 = kml.KML()
        k2.from_string(k.to_string())
        self.assertEqual(k.to_string(), k2.to_string())

    def test_polystyle_float_outline(self):
        doc = """<kml xmlns="http://www.opengis.net/kml/2.2">
        <Document>
          <name>PolygonStyle.kml</name>
          <open>1</open>
          <Style id="examplePolyStyle">
            <PolyStyle>
              <outline>0.0</outline>
            </PolyStyle>
          </Style>
        </Document>
        </kml>"""

        k = kml.KML()
        k.from_string(doc)
        style = list(list(list(k.features())[0].styles())[0].styles())[0]
        self.assertIsInstance(style, styles.PolyStyle)
        self.assertEqual(style.outline, 0)
        k2 = kml.KML()
        k2.from_string(k.to_string())
        self.assertEqual(k.to_string(), k2.to_string())

    def test_styles(self):
        doc = """<kml xmlns="http://www.opengis.net/kml/2.2">
        <Document>
          <!-- Begin Style Definitions -->
          <Style id="myDefaultStyles">
            <IconStyle>
              <color>a1ff00ff</color>
              <scale>1.399999976158142</scale>
              <Icon>
                <href>http://myserver.com/icon.jpg</href>
              </Icon>
            </IconStyle>
            <LabelStyle>
              <color>7fffaaff</color>
              <scale>1.5</scale>
            </LabelStyle>
            <LineStyle>
              <color>ff0000ff</color>
              <width>15</width>
            </LineStyle>
            <PolyStyle>
              <color>7f7faaaa</color>
              <colorMode>random</colorMode>
            </PolyStyle>
          </Style>
          <!-- End Style Definitions -->
        </Document>
        </kml>"""

        k = kml.KML()
        k.from_string(doc)
        self.assertEqual(len(list(k.features())), 1)
        self.assertIsInstance(list(list(k.features())[0].styles())[0], styles.Style)
        style = list(list(list(k.features())[0].styles())[0].styles())
        self.assertEqual(len(style), 4)
        k2 = kml.KML()
        k2.from_string(k.to_string())
        self.assertEqual(k.to_string(), k2.to_string())

    def test_stylemapurl(self):
        doc = """<kml xmlns="http://www.opengis.net/kml/2.2">
        <Document>
          <StyleMap id="styleMapExample">
            <Pair>
              <key>normal</key>
              <styleUrl>#normalState</styleUrl>
            </Pair>
            <Pair>
              <key>highlight</key>
              <styleUrl>#highlightState</styleUrl>
            </Pair>
          </StyleMap>
          </Document>
        </kml>"""

        k = kml.KML()
        k.from_string(doc)
        self.assertEqual(len(list(k.features())), 1)
        self.assertIsInstance(list(list(k.features())[0].styles())[0], styles.StyleMap)
        sm = list(list(list(k.features())[0].styles()))[0]
        self.assertIsInstance(sm.normal, styles.StyleUrl)
        self.assertEqual(sm.normal.url, "#normalState")
        self.assertIsInstance(sm.highlight, styles.StyleUrl)
        self.assertEqual(sm.highlight.url, "#highlightState")
        k2 = kml.KML()
        k2.from_string(k.to_string())
        self.assertEqual(k.to_string(), k2.to_string())

    def test_stylemapstyles(self):
        doc = """<kml xmlns="http://www.opengis.net/kml/2.2">
        <Document>
          <StyleMap id="styleMapExample">
            <Pair>
              <key>normal</key>
              <Style id="exampleStyleDocument">
                <LabelStyle>
                  <color>ff0000cc</color>
                </LabelStyle>
              </Style>
            </Pair>
            <Pair>
              <key>highlight</key>
              <Style id="examplePolyStyle">
                <PolyStyle>
                  <color>ff0000cc</color>
                  <colorMode>random</colorMode>
                </PolyStyle>
                <LineStyle>
                  <color>ff0000ff</color>
                  <width>15</width>
                </LineStyle>
              </Style>
            </Pair>
          </StyleMap>
          </Document>
        </kml>"""

        k = kml.KML()
        k.from_string(doc)
        self.assertEqual(len(list(k.features())), 1)
        self.assertIsInstance(list(list(k.features())[0].styles())[0], styles.StyleMap)
        sm = list(list(list(k.features())[0].styles()))[0]
        self.assertIsInstance(sm.normal, styles.Style)
        self.assertEqual(len(list(sm.normal.styles())), 1)
        self.assertIsInstance(list(sm.normal.styles())[0], styles.LabelStyle)
        self.assertIsInstance(sm.highlight, styles.Style)
        self.assertIsInstance(sm.highlight, styles.Style)
        self.assertEqual(len(list(sm.highlight.styles())), 2)
        self.assertIsInstance(list(sm.highlight.styles())[0], styles.LineStyle)
        self.assertIsInstance(list(sm.highlight.styles())[1], styles.PolyStyle)
        k2 = kml.KML()
        k2.from_string(k.to_string())
        self.assertEqual(k.to_string(), k2.to_string())

    def test_get_style_by_url(self):
        doc = """<kml xmlns="http://www.opengis.net/kml/2.2">
        <Document>
          <name>Document.kml</name>
          <open>1</open>
          <Style id="exampleStyleDocument">
            <LabelStyle>
              <color>ff0000cc</color>
            </LabelStyle>
          </Style>
          <StyleMap id="styleMapExample">
            <Pair>
              <key>normal</key>
              <styleUrl>#normalState</styleUrl>
            </Pair>
            <Pair>
              <key>highlight</key>
              <styleUrl>#highlightState</styleUrl>
            </Pair>
          </StyleMap>
          <Style id="linestyleExample">
            <LineStyle>
              <color>7f0000ff</color>
              <width>4</width>
            </LineStyle>
          </Style>
        </Document>
        </kml>"""

        k = kml.KML()
        k.from_string(doc)
        self.assertEqual(len(list(k.features())), 1)
        document = list(k.features())[0]
        style = document.get_style_by_url(
            "http://localhost:8080/somepath#exampleStyleDocument"
        )
        self.assertIsInstance(list(style.styles())[0], styles.LabelStyle)
        style = document.get_style_by_url("somepath#linestyleExample")
        self.assertIsInstance(list(style.styles())[0], styles.LineStyle)
        style = document.get_style_by_url("#styleMapExample")
        self.assertIsInstance(style, styles.StyleMap)


class DateTimeTestCase(unittest.TestCase):
    def test_timestamp(self):
        now = datetime.datetime.now()
        ts = kml.TimeStamp(timestamp=now)
        self.assertEqual(ts.timestamp, [now, "dateTime"])
        self.assertIn("TimeStamp>", str(ts.to_string()))
        self.assertIn("when>", str(ts.to_string()))
        self.assertIn(now.isoformat(), str(ts.to_string()))
        y2k = datetime.date(2000, 1, 1)
        ts = kml.TimeStamp(timestamp=y2k)
        self.assertEqual(ts.timestamp, [y2k, "date"])
        self.assertIn("2000-01-01", str(ts.to_string()))

    def test_timestamp_resolution(self):
        now = datetime.datetime.now()
        ts = kml.TimeStamp(timestamp=now)
        self.assertIn(now.isoformat(), str(ts.to_string()))
        ts.timestamp[1] = "date"
        self.assertIn(now.date().isoformat(), str(ts.to_string()))
        self.assertNotIn(now.isoformat(), str(ts.to_string()))
        year = str(now.year)
        ym = now.strftime("%Y-%m")
        ts.timestamp[1] = "gYearMonth"
        self.assertIn(ym, str(ts.to_string()))
        self.assertNotIn(now.date().isoformat(), str(ts.to_string()))
        ts.timestamp[1] = "gYear"
        self.assertIn(year, str(ts.to_string()))
        self.assertNotIn(ym, str(ts.to_string()))
        ts.timestamp = None
        self.assertRaises(TypeError, ts.to_string)

    def test_timespan(self):
        now = datetime.datetime.now()
        y2k = datetime.datetime(2000, 1, 1)
        ts = kml.TimeSpan(end=now, begin=y2k)
        self.assertEqual(ts.end, [now, "dateTime"])
        self.assertEqual(ts.begin, [y2k, "dateTime"])
        self.assertIn("TimeSpan>", str(ts.to_string()))
        self.assertIn("begin>", str(ts.to_string()))
        self.assertIn("end>", str(ts.to_string()))
        self.assertIn(now.isoformat(), str(ts.to_string()))
        self.assertIn(y2k.isoformat(), str(ts.to_string()))
        ts.end = None
        self.assertNotIn(now.isoformat(), str(ts.to_string()))
        self.assertIn(y2k.isoformat(), str(ts.to_string()))
        ts.begin = None
        self.assertRaises(ValueError, ts.to_string)

    def test_feature_timestamp(self):
        now = datetime.datetime.now()
        f = kml.Document()
<<<<<<< HEAD
        f.time_stamp = now
        self.assertEqual(f.time_stamp, now)
        self.assertIn(now.isoformat(), str(f.to_string()))
        self.assertIn("TimeStamp>", str(f.to_string()))
        self.assertIn("when>", str(f.to_string()))
        f.time_stamp = now.date()
        self.assertIn(now.date().isoformat(), str(f.to_string()))
        self.assertNotIn(now.isoformat(), str(f.to_string()))
        f.time_stamp = None
=======
        f.timestamp = now
        self.assertEqual(f.timestamp, now)
        self.assertIn(now.isoformat(), str(f.to_string()))
        self.assertIn("TimeStamp>", str(f.to_string()))
        self.assertIn("when>", str(f.to_string()))
        f.timestamp = now.date()
        self.assertIn(now.date().isoformat(), str(f.to_string()))
        self.assertNotIn(now.isoformat(), str(f.to_string()))
        f.timestamp = None
>>>>>>> f8e63ec0
        self.assertNotIn("TimeStamp>", str(f.to_string()))

    def test_feature_timespan(self):
        now = datetime.datetime.now()
        y2k = datetime.date(2000, 1, 1)
        f = kml.Document()
        f.begin = y2k
        f.end = now
        self.assertEqual(f.begin, y2k)
        self.assertEqual(f.end, now)
        self.assertIn(now.isoformat(), str(f.to_string()))
        self.assertIn("2000-01-01", str(f.to_string()))
        self.assertIn("TimeSpan>", str(f.to_string()))
        self.assertIn("begin>", str(f.to_string()))
        self.assertIn("end>", str(f.to_string()))
        f.end = None
        self.assertNotIn(now.isoformat(), str(f.to_string()))
        self.assertIn("2000-01-01", str(f.to_string()))
        self.assertIn("TimeSpan>", str(f.to_string()))
        self.assertIn("begin>", str(f.to_string()))
        self.assertNotIn("end>", str(f.to_string()))
        f.begin = None
        self.assertNotIn("TimeSpan>", str(f.to_string()))

    def test_feature_timespan_stamp(self):
        now = datetime.datetime.now()
        y2k = datetime.date(2000, 1, 1)
        f = kml.Document()
        f.begin = y2k
        f.end = now
        self.assertIn(now.isoformat(), str(f.to_string()))
        self.assertIn("2000-01-01", str(f.to_string()))
        self.assertIn("TimeSpan>", str(f.to_string()))
        self.assertIn("begin>", str(f.to_string()))
        self.assertIn("end>", str(f.to_string()))
        self.assertNotIn("TimeStamp>", str(f.to_string()))
        self.assertNotIn("when>", str(f.to_string()))
        # when we set a timestamp an existing timespan will be deleted
<<<<<<< HEAD
        f.time_stamp = now
=======
        f.timestamp = now
>>>>>>> f8e63ec0
        self.assertIn(now.isoformat(), str(f.to_string()))
        self.assertIn("TimeStamp>", str(f.to_string()))
        self.assertIn("when>", str(f.to_string()))
        self.assertNotIn("2000-01-01", str(f.to_string()))
        self.assertNotIn("TimeSpan>", str(f.to_string()))
        self.assertNotIn("begin>", str(f.to_string()))
        self.assertNotIn("end>", str(f.to_string()))
        # when we set a timespan an existing timestamp will be deleted
        f.end = y2k
        self.assertNotIn(now.isoformat(), str(f.to_string()))
        self.assertIn("2000-01-01", str(f.to_string()))
        self.assertIn("TimeSpan>", str(f.to_string()))
        self.assertNotIn("begin>", str(f.to_string()))
        self.assertIn("end>", str(f.to_string()))
        self.assertNotIn("TimeStamp>", str(f.to_string()))
        self.assertNotIn("when>", str(f.to_string()))
        # We manipulate our Feature so it has timespan and stamp
        ts = kml.TimeStamp(timestamp=now)
        f._timestamp = ts
        # this raises an exception as only either timespan or timestamp
        # are allowed not both
        self.assertRaises(ValueError, f.to_string)

    def test_read_timestamp(self):
        ts = kml.TimeStamp(ns="")
        doc = """
        <TimeStamp>
          <when>1997</when>
        </TimeStamp>
        """

        ts.from_string(doc)
        self.assertEqual(ts.timestamp[1], "gYear")
        self.assertEqual(ts.timestamp[0], datetime.datetime(1997, 1, 1, 0, 0))
        doc = """
        <TimeStamp>
          <when>1997-07</when>
        </TimeStamp>
        """

        ts.from_string(doc)
        self.assertEqual(ts.timestamp[1], "gYearMonth")
        self.assertEqual(ts.timestamp[0], datetime.datetime(1997, 7, 1, 0, 0))
        doc = """
        <TimeStamp>
          <when>199808</when>
        </TimeStamp>
        """

        ts.from_string(doc)
        self.assertEqual(ts.timestamp[1], "gYearMonth")
        self.assertEqual(ts.timestamp[0], datetime.datetime(1998, 8, 1, 0, 0))
        doc = """
        <TimeStamp>
          <when>1997-07-16</when>
        </TimeStamp>
        """

        ts.from_string(doc)
        self.assertEqual(ts.timestamp[1], "date")
        self.assertEqual(ts.timestamp[0], datetime.datetime(1997, 7, 16, 0, 0))
        # dateTime (YYYY-MM-DDThh:mm:ssZ)
        # Here, T is the separator between the calendar and the hourly notation
        # of time, and Z indicates UTC. (Seconds are required.)
        doc = """
        <TimeStamp>
          <when>1997-07-16T07:30:15Z</when>
        </TimeStamp>
        """

        ts.from_string(doc)
        self.assertEqual(ts.timestamp[1], "dateTime")
        self.assertEqual(
            ts.timestamp[0], datetime.datetime(1997, 7, 16, 7, 30, 15, tzinfo=tzutc())
        )
        doc = """
        <TimeStamp>
          <when>1997-07-16T10:30:15+03:00</when>
        </TimeStamp>
        """

        ts.from_string(doc)
        self.assertEqual(ts.timestamp[1], "dateTime")
        self.assertEqual(
            ts.timestamp[0],
            datetime.datetime(1997, 7, 16, 10, 30, 15, tzinfo=tzoffset(None, 10800)),
        )

    def test_read_timespan(self):
        ts = kml.TimeSpan(ns="")
        doc = """
        <TimeSpan>
            <begin>1876-08-01</begin>
            <end>1997-07-16T07:30:15Z</end>
        </TimeSpan>
        """

        ts.from_string(doc)
        self.assertEqual(ts.begin[1], "date")
        self.assertEqual(ts.begin[0], datetime.datetime(1876, 8, 1, 0, 0))
        self.assertEqual(ts.end[1], "dateTime")
        self.assertEqual(
            ts.end[0], datetime.datetime(1997, 7, 16, 7, 30, 15, tzinfo=tzutc())
        )

    def test_featurefromstring(self):
        d = kml.Document(ns="")
        doc = """<Document>
          <name>Document.kml</name>
          <open>1</open>
          <TimeStamp>
            <when>1997-07-16T10:30:15+03:00</when>
          </TimeStamp>
          <TimeSpan>
            <begin>1876-08-01</begin>
            <end>1997-07-16T07:30:15Z</end>
          </TimeSpan>
        </Document>"""

        d.from_string(doc)


class AtomTestCase(unittest.TestCase):
    def test_author(self):
        a = atom.Author(name="Christian Ledermann")
        self.assertEqual(a.name, "Christian Ledermann")
        a.uri = "http://iwlearn.net"
        a.email = "christian@gmail.com"
        self.assertIn("Christian Ledermann", str(a.to_string()))
        self.assertIn("http://iwlearn.net", str(a.to_string()))
        self.assertIn("christian@gmail.com", str(a.to_string()))
        self.assertIn("name>", str(a.to_string()))
        self.assertIn("uri>", str(a.to_string()))
        self.assertIn("email>", str(a.to_string()))
        # print (a.to_string())
        a.email = "christian"
        self.assertNotIn("email>", str(a.to_string()))
        a2 = atom.Author()
        a2.from_string(a.to_string())
        self.assertEqual(a.to_string(), a2.to_string())

    def test_link(self):
        l = atom.Link(href="http://localhost/", rel="alternate")
        self.assertEqual(l.href, "http://localhost/")
        self.assertEqual(l.rel, "alternate")
        l.title = "Title"
        l.type = "text/html"
        l.hreflang = "en"
        l.length = "4096"
        self.assertIn('href="http://localhost/"', str(l.to_string()))
        self.assertIn('rel="alternate"', str(l.to_string()))
        self.assertIn('title="Title"', str(l.to_string()))
        self.assertIn('hreflang="en"', str(l.to_string()))
        self.assertIn('type="text/html"', str(l.to_string()))
        self.assertIn('length="4096"', str(l.to_string()))
        self.assertIn("link", str(l.to_string()))
        self.assertIn('="http://www.w3.org/2005/Atom"', str(l.to_string()))
        l2 = atom.Link()
        l2.from_string(l.to_string())
        self.assertEqual(l.to_string(), l2.to_string())
        l.href = None
        self.assertRaises(ValueError, l.to_string)


class SetGeometryTestCase(unittest.TestCase):
    def test_altitude_mode(self):
        geom = Geometry()
        geom.geometry = Point(0, 1)
        self.assertEqual(geom.altitude_mode, None)
        self.assertNotIn("altitudeMode", str(geom.to_string()))
        geom.altitude_mode = "unknown"
        self.assertRaises(AssertionError, geom.to_string)
        geom.altitude_mode = "clampToSeaFloor"
        self.assertRaises(AssertionError, geom.to_string)
        geom.altitude_mode = "relativeToSeaFloor"
        self.assertRaises(AssertionError, geom.to_string)
        geom.altitude_mode = "clampToGround"
        self.assertNotIn("altitudeMode", str(geom.to_string()))
        geom.altitude_mode = "relativeToGround"
        self.assertIn("altitudeMode>relativeToGround</", str(geom.to_string()))
        geom.altitude_mode = "absolute"
        self.assertIn("altitudeMode>absolute</", str(geom.to_string()))

    def test_extrude(self):
        geom = Geometry()
        self.assertEqual(geom.extrude, False)
        geom.geometry = Point(0, 1)
        geom.extrude = False
        self.assertNotIn("extrude", str(geom.to_string()))
        geom.extrude = True
        geom.altitude_mode = "clampToGround"
        self.assertNotIn("extrude", str(geom.to_string()))
        geom.altitude_mode = "relativeToGround"
        self.assertIn("extrude>1</", str(geom.to_string()))
        geom.altitude_mode = "absolute"
        self.assertIn("extrude>1</", str(geom.to_string()))

    def test_tesselate(self):
        geom = Geometry()
        self.assertEqual(geom.tessellate, False)
        geom.geometry = LineString([(0, 0), (1, 1)])
        self.assertNotIn("tessellate", str(geom.to_string()))
        geom.altitude_mode = "clampToGround"
        self.assertNotIn("tessellate", str(geom.to_string()))
        geom.altitude_mode = "relativeToGround"
        self.assertNotIn("tessellate", str(geom.to_string()))
        geom.altitude_mode = "absolute"
        self.assertNotIn("tessellate", str(geom.to_string()))
        geom.tessellate = True
        geom.altitude_mode = None
        self.assertNotIn("tessellate", str(geom.to_string()))
        geom.altitude_mode = "relativeToGround"
        self.assertNotIn("tessellate", str(geom.to_string()))
        geom.altitude_mode = "absolute"
        self.assertNotIn("tessellate", str(geom.to_string()))
        geom.altitude_mode = "clampToGround"
        self.assertIn("tessellate>1</", str(geom.to_string()))
        # for geometries != LineString tesselate is ignored
        geom.geometry = Point(0, 1)
        self.assertNotIn("tessellate", str(geom.to_string()))
        geom.geometry = Polygon([(0, 0), (1, 0), (1, 1), (0, 0)])
        self.assertNotIn("tessellate", str(geom.to_string()))

    def test_point(self):
        p = Point(0, 1)
        g = Geometry(geometry=p)
        self.assertEqual(g.geometry, p)
        g = Geometry(geometry=p.__geo_interface__)
        self.assertEqual(g.geometry.__geo_interface__, p.__geo_interface__)
        self.assertIn("Point", str(g.to_string()))
        self.assertIn("coordinates>0.000000,1.000000</", str(g.to_string()))

    def test_linestring(self):
        l = LineString([(0, 0), (1, 1)])
        g = Geometry(geometry=l)
        self.assertEqual(g.geometry, l)
        self.assertIn("LineString", str(g.to_string()))
        self.assertIn(
            "coordinates>0.000000,0.000000 1.000000,1.000000</", str(g.to_string())
        )
        g2 = Geometry()
        g2.from_string(g.to_string())
        self.assertEqual(g.to_string(), g2.to_string())

    def test_linearring(self):
        l = LinearRing([(0, 0), (1, 0), (1, 1), (0, 0)])
        g = Geometry(geometry=l)
        self.assertEqual(g.geometry, l)
        self.assertIn("LinearRing", str(g.to_string()))
        self.assertIn(
            "coordinates>0.000000,0.000000 1.000000,0.000000 1.000000,1.000000 0.000000,0.000000</",
            str(g.to_string()),
        )

    def test_polygon(self):
        # without holes
        l = Polygon([(0, 0), (1, 0), (1, 1), (0, 0)])
        g = Geometry(geometry=l)
        self.assertEqual(g.geometry, l)
        self.assertIn("Polygon", str(g.to_string()))
        self.assertIn("outerBoundaryIs", str(g.to_string()))
        self.assertNotIn("innerBoundaryIs", str(g.to_string()))
        self.assertIn("LinearRing", str(g.to_string()))
        self.assertIn(
            "coordinates>0.000000,0.000000 1.000000,0.000000 1.000000,1.000000 0.000000,0.000000</",
            str(g.to_string()),
        )
        # with holes
        p = Polygon(
            [(-1, -1), (2, -1), (2, 2), (-1, -1)],
            [[(0, 0), (1, 0), (1, 1), (0, 0)]],
        )
        g = Geometry(geometry=p)
        self.assertEqual(g.geometry, p)
        self.assertIn("Polygon", str(g.to_string()))
        self.assertIn("outerBoundaryIs", str(g.to_string()))
        self.assertIn("innerBoundaryIs", str(g.to_string()))
        self.assertIn("LinearRing", str(g.to_string()))
        self.assertIn(
            "coordinates>0.000000,0.000000 1.000000,0.000000 1.000000,1.000000 0.000000,0.000000</",
            str(g.to_string()),
        )
        self.assertIn(
            "coordinates>-1.000000,-1.000000 2.000000,-1.000000 2.000000,2.000000 -1.000000,-1.000000</",
            str(g.to_string()),
        )

    def test_multipoint(self):
        p0 = Point(0, 1)
        p1 = Point(1, 1)
        g = Geometry(geometry=MultiPoint.from_points(p0, p1))
        self.assertIn("MultiGeometry", str(g.to_string()))
        self.assertIn("Point", str(g.to_string()))
        self.assertIn("coordinates>0.000000,1.000000</", str(g.to_string()))
        self.assertIn("coordinates>1.000000,1.000000</", str(g.to_string()))

    def test_multilinestring(self):
        l0 = LineString([(0, 0), (1, 0)])
        l1 = LineString([(0, 1), (1, 1)])
        g = Geometry(geometry=MultiLineString.from_linestrings(l0, l1))
        self.assertIn("MultiGeometry", str(g.to_string()))
        self.assertIn("LineString", str(g.to_string()))
        self.assertIn(
            "coordinates>0.000000,0.000000 1.000000,0.000000</", str(g.to_string())
        )
        self.assertIn(
            "coordinates>0.000000,1.000000 1.000000,1.000000</", str(g.to_string())
        )

    def test_multipolygon(self):
        # with holes
        p0 = Polygon(
            [(-1, -1), (2, -1), (2, 2), (-1, -1)], [[(0, 0), (1, 0), (1, 1), (0, 0)]]
        )
        # without holes
        p1 = Polygon([(3, 0), (4, 0), (4, 1), (3, 0)])
        g = Geometry(geometry=MultiPolygon.from_polygons(p0, p1))
        self.assertIn("MultiGeometry", str(g.to_string()))
        self.assertIn("Polygon", str(g.to_string()))
        self.assertIn("outerBoundaryIs", str(g.to_string()))
        self.assertIn("innerBoundaryIs", str(g.to_string()))
        self.assertIn("LinearRing", str(g.to_string()))
        self.assertIn(
            "coordinates>0.000000,0.000000 1.000000,0.000000 1.000000,1.000000 0.000000,0.000000</",
            str(g.to_string()),
        )
        self.assertIn(
            "coordinates>-1.000000,-1.000000 2.000000,-1.000000 2.000000,2.000000 -1.000000,-1.000000</",
            str(g.to_string()),
        )
        self.assertIn(
            "coordinates>3.000000,0.000000 4.000000,0.000000 4.000000,1.000000 3.000000,0.000000</",
            str(g.to_string()),
        )

    def test_geometrycollection(self):
        po = Polygon([(3, 0), (4, 0), (4, 1), (3, 0)])
        lr = LinearRing([(0, -1), (1, -1), (1, 1), (0, -1)])
        ls = LineString([(0, 0), (1, 1)])
        p = Point(0, 1)
        # geo_if = {'type': 'GeometryCollection', 'geometries': [
        #     po.__geo_interface__, p.__geo_interface__,
        #     ls.__geo_interface__, lr.__geo_interface__]}
        g = Geometry(geometry=GeometryCollection([po, p, ls, lr]))
        # g1 = Geometry(geometry=as_shape(geo_if))
        # self.assertEqual(g1.__geo_interface__, g.__geo_interface__)
        self.assertIn("MultiGeometry", str(g.to_string()))
        self.assertIn("Polygon", str(g.to_string()))
        self.assertIn("outerBoundaryIs", str(g.to_string()))
        self.assertNotIn("innerBoundaryIs", str(g.to_string()))
        self.assertIn("LinearRing", str(g.to_string()))
        self.assertIn(
            "coordinates>3.000000,0.000000 4.000000,0.000000 4.000000,1.000000 3.000000,0.000000</",
            str(g.to_string()),
        )
        self.assertIn("LineString", str(g.to_string()))
        self.assertIn(
            "coordinates>0.000000,0.000000 1.000000,1.000000</", str(g.to_string())
        )
        self.assertIn("Point", str(g.to_string()))
        self.assertIn("coordinates>0.000000,1.000000</", str(g.to_string()))


class GetGeometryTestCase(unittest.TestCase):
    def test_altitude_mode(self):
        doc = """<kml:Point xmlns:kml="http://www.opengis.net/kml/2.2">
          <kml:coordinates>0.000000,1.000000</kml:coordinates>
          <kml:altitudeMode>clampToGround</kml:altitudeMode>
        </kml:Point>"""

        g = Geometry()
        self.assertEqual(g.altitude_mode, None)
        g.from_string(doc)
        self.assertEqual(g.altitude_mode, "clampToGround")

    def test_extrude(self):
        doc = """<kml:Point xmlns:kml="http://www.opengis.net/kml/2.2">
          <kml:coordinates>0.000000,1.000000</kml:coordinates>
          <kml:extrude>1</kml:extrude>
        </kml:Point>"""

        g = Geometry()
        self.assertEqual(g.extrude, False)
        g.from_string(doc)
        self.assertEqual(g.extrude, True)

    def test_tesselate(self):
        doc = """<kml:Point xmlns:kml="http://www.opengis.net/kml/2.2">
          <kml:coordinates>0.000000,1.000000</kml:coordinates>
          <kml:tessellate>1</kml:tessellate>
        </kml:Point>"""

        g = Geometry()
        self.assertEqual(g.tessellate, False)
        g.from_string(doc)
        self.assertEqual(g.tessellate, True)

    def test_point(self):
        doc = """<kml:Point xmlns:kml="http://www.opengis.net/kml/2.2">
          <kml:coordinates>0.000000,1.000000</kml:coordinates>
        </kml:Point>"""

        g = Geometry()
        g.from_string(doc)
        self.assertEqual(
            g.geometry.__geo_interface__,
            {"type": "Point", "bbox": (0.0, 1.0, 0.0, 1.0), "coordinates": (0.0, 1.0)},
        )

    def test_linestring(self):
        doc = """<kml:LineString xmlns:kml="http://www.opengis.net/kml/2.2">
            <kml:coordinates>0.000000,0.000000 1.000000,1.000000</kml:coordinates>
        </kml:LineString>"""

        g = Geometry()
        g.from_string(doc)
        self.assertEqual(
            g.geometry.__geo_interface__,
            {
                "type": "LineString",
                "bbox": (0.0, 0.0, 1.0, 1.0),
                "coordinates": ((0.0, 0.0), (1.0, 1.0)),
            },
        )

    def test_linearring(self):
        doc = """<kml:LinearRing xmlns:kml="http://www.opengis.net/kml/2.2">
          <kml:coordinates>0.000000,0.000000 1.000000,0.000000 1.000000,1.000000 0.000000,0.000000</kml:coordinates>
        </kml:LinearRing>
        """

        g = Geometry()
        g.from_string(doc)
        self.assertEqual(
            g.geometry.__geo_interface__,
            {
                "type": "LinearRing",
                "bbox": (0.0, 0.0, 1.0, 1.0),
                "coordinates": ((0.0, 0.0), (1.0, 0.0), (1.0, 1.0), (0.0, 0.0)),
            },
        )

    def test_polygon(self):
        doc = """<kml:Polygon xmlns:kml="http://www.opengis.net/kml/2.2">
          <kml:outerBoundaryIs>
            <kml:LinearRing>
              <kml:coordinates>0.000000,0.000000 1.000000,0.000000 1.000000,1.000000 0.000000,0.000000</kml:coordinates>
            </kml:LinearRing>
          </kml:outerBoundaryIs>
        </kml:Polygon>
        """

        g = Geometry()
        g.from_string(doc)
        self.assertEqual(
            g.geometry.__geo_interface__,
            {
                "type": "Polygon",
                "bbox": (0.0, 0.0, 1.0, 1.0),
                "coordinates": (((0.0, 0.0), (1.0, 0.0), (1.0, 1.0), (0.0, 0.0)),),
            },
        )
        doc = """<kml:Polygon xmlns:kml="http://www.opengis.net/kml/2.2">
          <kml:outerBoundaryIs>
            <kml:LinearRing>
              <kml:coordinates>-1.000000,-1.000000 2.000000,-1.000000 2.000000,2.000000 -1.000000,-1.000000</kml:coordinates>
            </kml:LinearRing>
          </kml:outerBoundaryIs>
          <kml:innerBoundaryIs>
            <kml:LinearRing>
              <kml:coordinates>0.000000,0.000000 1.000000,0.000000 1.000000,1.000000 0.000000,0.000000</kml:coordinates>
            </kml:LinearRing>
          </kml:innerBoundaryIs>
        </kml:Polygon>
        """

        g.from_string(doc)
        self.assertEqual(
            g.geometry.__geo_interface__,
            {
                "type": "Polygon",
                "bbox": (-1.0, -1.0, 2.0, 2.0),
                "coordinates": (
                    ((-1.0, -1.0), (2.0, -1.0), (2.0, 2.0), (-1.0, -1.0)),
                    ((0.0, 0.0), (1.0, 0.0), (1.0, 1.0), (0.0, 0.0)),
                ),
            },
        )

    def test_multipoint(self):
        doc = """
        <kml:MultiGeometry xmlns:kml="http://www.opengis.net/kml/2.2">
          <kml:Point>
            <kml:coordinates>0.000000,1.000000</kml:coordinates>
          </kml:Point>
          <kml:Point>
            <kml:coordinates>1.000000,1.000000</kml:coordinates>
          </kml:Point>
        </kml:MultiGeometry>
        """

        g = Geometry()
        g.from_string(doc)
        self.assertEqual(len(g.geometry), 2)

    def test_multilinestring(self):
        doc = """
        <kml:MultiGeometry xmlns:kml="http://www.opengis.net/kml/2.2">
          <kml:LineString>
            <kml:coordinates>0.000000,0.000000 1.000000,0.000000</kml:coordinates>
          </kml:LineString>
          <kml:LineString>
            <kml:coordinates>0.000000,1.000000 1.000000,1.000000</kml:coordinates>
          </kml:LineString>
        </kml:MultiGeometry>
        """

        g = Geometry()
        g.from_string(doc)
        self.assertEqual(len(g.geometry), 2)

    def test_multipolygon(self):
        doc = """
        <kml:MultiGeometry xmlns:kml="http://www.opengis.net/kml/2.2">
          <kml:Polygon>
            <kml:outerBoundaryIs>
              <kml:LinearRing>
                <kml:coordinates>-1.000000,-1.000000 2.000000,-1.000000 2.000000,2.000000 -1.000000,-1.000000</kml:coordinates>
              </kml:LinearRing>
            </kml:outerBoundaryIs>
            <kml:innerBoundaryIs>
              <kml:LinearRing>
                <kml:coordinates>0.000000,0.000000 1.000000,0.000000 1.000000,1.000000 0.000000,0.000000</kml:coordinates>
              </kml:LinearRing>
            </kml:innerBoundaryIs>
          </kml:Polygon>
          <kml:Polygon>
            <kml:outerBoundaryIs>
              <kml:LinearRing>
                <kml:coordinates>3.000000,0.000000 4.000000,0.000000 4.000000,1.000000 3.000000,0.000000</kml:coordinates>
              </kml:LinearRing>
            </kml:outerBoundaryIs>
          </kml:Polygon>
        </kml:MultiGeometry>
        """

        g = Geometry()
        g.from_string(doc)
        self.assertEqual(len(g.geometry), 2)

    def test_geometrycollection(self):
        doc = """
        <kml:MultiGeometry xmlns:kml="http://www.opengis.net/kml/2.2">
          <kml:Polygon>
            <kml:outerBoundaryIs>
              <kml:LinearRing>
                <kml:coordinates>3,0 4,0 4,1 3,0</kml:coordinates>
              </kml:LinearRing>
            </kml:outerBoundaryIs>
          </kml:Polygon>
          <kml:Point>
            <kml:coordinates>0.000000,1.000000</kml:coordinates>
          </kml:Point>
          <kml:LineString>
            <kml:coordinates>0.000000,0.000000 1.000000,1.000000</kml:coordinates>
          </kml:LineString>
          <kml:LinearRing>
            <kml:coordinates>0.0,0.0 1.0,0.0 1.0,1.0 0.0,1.0 0.0,0.0</kml:coordinates>
          </kml:LinearRing>
        </kml:MultiGeometry>
        """

        g = Geometry()
        g.from_string(doc)
        self.assertEqual(len(g.geometry), 4)
        doc = """
        <kml:MultiGeometry xmlns:kml="http://www.opengis.net/kml/2.2">
          <kml:LinearRing>
            <kml:coordinates>3.0,0.0 4.0,0.0 4.0,1.0 3.0,0.0</kml:coordinates>
          </kml:LinearRing>
          <kml:LinearRing>
            <kml:coordinates>0.0,0.0 1.0,0.0 1.0,1.0 0.0,0.0</kml:coordinates>
          </kml:LinearRing>
        </kml:MultiGeometry>
        """

        g = Geometry()
        g.from_string(doc)
        self.assertEqual(len(g.geometry), 2)
        self.assertEqual(g.geometry.geom_type, "GeometryCollection")


class GetGxGeometryTestCase(unittest.TestCase):
    def test_track(self):
        doc = """<gx:Track xmlns:kml="http://www.opengis.net/kml/2.2" xmlns:gx="http://www.google.com/kml/ext/2.2">
            <when>2020-01-01T00:00:00Z</when>
            <when>2020-01-01T00:10:00Z</when>
            <gx:coord>0.000000 0.000000</gx:coord>
            <gx:coord>1.000000 1.000000</gx:coord>
        </gx:Track>"""

        g = GxGeometry()
        g.from_string(doc)
        self.assertEqual(
            g.geometry.__geo_interface__,
            {
                "type": "LineString",
                "bbox": (0.0, 0.0, 1.0, 1.0),
                "coordinates": ((0.0, 0.0), (1.0, 1.0)),
            },
        )

    def test_multitrack(self):
        doc = """
        <gx:MultiTrack xmlns:kml="http://www.opengis.net/kml/2.2" xmlns:gx="http://www.google.com/kml/ext/2.2">
          <gx:Track>
            <when>2020-01-01T00:00:00Z</when>
            <when>2020-01-01T00:10:00Z</when>
            <gx:coord>0.000000 0.000000</gx:coord>
            <gx:coord>1.000000 0.000000</gx:coord>
          </gx:Track>
          <gx:Track>
            <when>2020-01-01T00:10:00Z</when>
            <when>2020-01-01T00:20:00Z</when>
            <gx:coord>0.000000 1.000000</gx:coord>
            <gx:coord>1.000000 1.000000</gx:coord>
          </gx:Track>
        </gx:MultiTrack>
        """

        g = GxGeometry()
        g.from_string(doc)
        self.assertEqual(len(g.geometry), 2)


class Force3DTestCase(unittest.TestCase):
    def setUp(self):
        config.FORCE3D = False

    def tearDown(self):
        # Important: Set FORCE3D back to False!
        config.FORCE3D = False

    def test3d(self):
        config.FORCE3D = True
        ns = ""
        p2 = kml.Placemark(ns, "id", "name", "description")
        p2.geometry = Polygon([(0, 0), (1, 1), (1, 0)])
        p3 = kml.Placemark(ns, "id", "name", "description")
        p3.geometry = Polygon([(0, 0, 0), (1, 1, 0), (1, 0, 0)])
        self.assertEqual(p2.to_string(), p3.to_string())

    def testno3d(self):
        config.FORCE3D = False
        ns = ""
        p2 = kml.Placemark(ns, "id", "name", "description")
        p2.geometry = Polygon([(0, 0), (1, 1), (1, 0)])
        p3 = kml.Placemark(ns, "id", "name", "description")
        p3.geometry = Polygon([(0, 0, 0), (1, 1, 0), (1, 0, 0)])
        self.assertNotEqual(p2.to_string(), p3.to_string())


class BaseFeatureTestCase(unittest.TestCase):
    def test_address_string(self):
        f = kml._Feature()
        address = "1600 Amphitheatre Parkway, Mountain View, CA 94043, USA"
        f.address = address
        self.assertEqual(f.address, address)

    def test_address_none(self):
        f = kml._Feature()
        f.address = None
        self.assertEqual(f.address, None)

    def test_address_value_error(self):
        f = kml._Feature()
        with self.assertRaises(ValueError):
            f.address = 123

    def test_phone_number_string(self):
        f = kml._Feature()
        f.phone_number = "+1-234-567-8901"
        self.assertEqual(f.phone_number, "+1-234-567-8901")

    def test_phone_number_none(self):
        f = kml._Feature()
        f.phone_number = None
        self.assertEqual(f.phone_number, None)

    def test_phone_number_value_error(self):
        f = kml._Feature()
        with self.assertRaises(ValueError):
            f.phone_number = 123


class BaseOverlayTestCase(unittest.TestCase):
    def test_color_string(self):
        o = kml._Overlay(name="An Overlay")
        o.color = "00010203"
        self.assertEqual(o.color, "00010203")

    def test_color_none(self):
        o = kml._Overlay(name="An Overlay")
        o.color = "00010203"
        self.assertEqual(o.color, "00010203")
        o.color = None
        self.assertEqual(o.color, None)

    def test_color_value_error(self):
        o = kml._Overlay(name="An Overlay")
        with self.assertRaises(ValueError):
            o.color = object()

    def test_draw_order_string(self):
        o = kml._Overlay(name="An Overlay")
        o.draw_order = "1"
        self.assertEqual(o.draw_order, "1")

    def test_draw_order_int(self):
        o = kml._Overlay(name="An Overlay")
        o.draw_order = 1
        self.assertEqual(o.draw_order, "1")

    def test_draw_order_none(self):
        o = kml._Overlay(name="An Overlay")
        o.draw_order = "1"
        self.assertEqual(o.draw_order, "1")
        o.draw_order = None
        self.assertEqual(o.draw_order, None)

    def test_draw_order_value_error(self):
        o = kml._Overlay(name="An Overlay")
        with self.assertRaises(ValueError):
            o.draw_order = object()

    def test_icon_without_tag(self):
        o = kml._Overlay(name="An Overlay")
        o.icon = "http://example.com/"
        self.assertEqual(o.icon, "<href>http://example.com/</href>")

    def test_icon_with_open_tag(self):
        o = kml._Overlay(name="An Overlay")
        o.icon = "<href>http://example.com/"
        self.assertEqual(o.icon, "<href>http://example.com/</href>")

    def test_icon_with_close_tag(self):
        o = kml._Overlay(name="An Overlay")
        o.icon = "http://example.com/</href>"
        self.assertEqual(o.icon, "<href>http://example.com/</href>")

    def test_icon_with_tag(self):
        o = kml._Overlay(name="An Overlay")
        o.icon = "<href>http://example.com/</href>"
        self.assertEqual(o.icon, "<href>http://example.com/</href>")

    def test_icon_to_none(self):
        o = kml._Overlay(name="An Overlay")
        o.icon = "<href>http://example.com/</href>"
        self.assertEqual(o.icon, "<href>http://example.com/</href>")
        o.icon = None
        self.assertEqual(o.icon, None)

    def test_icon_raise_exception(self):
        o = kml._Overlay(name="An Overlay")
        with self.assertRaises(ValueError):
            o.icon = 12345


class GroundOverlayTestCase(unittest.TestCase):
    def setUp(self):
        self.g = kml.GroundOverlay()

    def test_altitude_int(self):
        self.g.altitude = 123
        self.assertEqual(self.g.altitude, "123")

    def test_altitude_float(self):
        self.g.altitude = 123.4
        self.assertEqual(self.g.altitude, "123.4")

    def test_altitude_string(self):
        self.g.altitude = "123"
        self.assertEqual(self.g.altitude, "123")

    def test_altitude_value_error(self):
        with self.assertRaises(ValueError):
            self.g.altitude = object()

    def test_altitude_none(self):
        self.g.altitude = "123"
        self.assertEqual(self.g.altitude, "123")
        self.g.altitude = None
        self.assertEqual(self.g.altitude, None)

    def test_altitude_mode_default(self):
        self.assertEqual(self.g.altitude_mode, "clampToGround")

    def test_altitude_mode_error(self):
        self.g.altitude_mode = ""
        self.assertEqual(self.g.altitude_mode, "clampToGround")

    def test_altitude_mode_clamp(self):
        self.g.altitude_mode = "clampToGround"
        self.assertEqual(self.g.altitude_mode, "clampToGround")

    def test_altitude_mode_absolute(self):
        self.g.altitude_mode = "absolute"
        self.assertEqual(self.g.altitude_mode, "absolute")

    def test_latlonbox_function(self):
        self.g.lat_lon_box(10, 20, 30, 40, 50)

        self.assertEqual(self.g.north, "10")
        self.assertEqual(self.g.south, "20")
        self.assertEqual(self.g.east, "30")
        self.assertEqual(self.g.west, "40")
        self.assertEqual(self.g.rotation, "50")

    def test_latlonbox_string(self):
        self.g.north = "10"
        self.g.south = "20"
        self.g.east = "30"
        self.g.west = "40"
        self.g.rotation = "50"

        self.assertEqual(self.g.north, "10")
        self.assertEqual(self.g.south, "20")
        self.assertEqual(self.g.east, "30")
        self.assertEqual(self.g.west, "40")
        self.assertEqual(self.g.rotation, "50")

    def test_latlonbox_int(self):
        self.g.north = 10
        self.g.south = 20
        self.g.east = 30
        self.g.west = 40
        self.g.rotation = 50

        self.assertEqual(self.g.north, "10")
        self.assertEqual(self.g.south, "20")
        self.assertEqual(self.g.east, "30")
        self.assertEqual(self.g.west, "40")
        self.assertEqual(self.g.rotation, "50")

    def test_latlonbox_float(self):
        self.g.north = 10.0
        self.g.south = 20.0
        self.g.east = 30.0
        self.g.west = 40.0
        self.g.rotation = 50.0

        self.assertEqual(self.g.north, "10.0")
        self.assertEqual(self.g.south, "20.0")
        self.assertEqual(self.g.east, "30.0")
        self.assertEqual(self.g.west, "40.0")
        self.assertEqual(self.g.rotation, "50.0")

    def test_latlonbox_value_error(self):
        with self.assertRaises(ValueError):
            self.g.north = object()

        with self.assertRaises(ValueError):
            self.g.south = object()

        with self.assertRaises(ValueError):
            self.g.east = object()

        with self.assertRaises(ValueError):
            self.g.west = object()

        with self.assertRaises(ValueError):
            self.g.rotation = object()

        self.assertEqual(self.g.north, None)
        self.assertEqual(self.g.south, None)
        self.assertEqual(self.g.east, None)
        self.assertEqual(self.g.west, None)
        self.assertEqual(self.g.rotation, None)

    def test_latlonbox_empty_string(self):
        self.g.north = ""
        self.g.south = ""
        self.g.east = ""
        self.g.west = ""
        self.g.rotation = ""

        self.assertEqual(self.g.north, "")
        self.assertEqual(self.g.south, "")
        self.assertEqual(self.g.east, "")
        self.assertEqual(self.g.west, "")
        self.assertEqual(self.g.rotation, "")

    def test_latlonbox_none(self):
        self.g.north = None
        self.g.south = None
        self.g.east = None
        self.g.west = None
        self.g.rotation = None

        self.assertEqual(self.g.north, None)
        self.assertEqual(self.g.south, None)
        self.assertEqual(self.g.east, None)
        self.assertEqual(self.g.west, None)
        self.assertEqual(self.g.rotation, None)


class GroundOverlayStringTestCase(unittest.TestCase):
    def test_default_to_string(self):
        g = kml.GroundOverlay()

        expected = kml.GroundOverlay()
        expected.from_string(
            '<kml:GroundOverlay xmlns:kml="http://www.opengis.net/kml/2.2">'
            "<kml:visibility>1</kml:visibility>"
            "</kml:GroundOverlay>"
        )
        self.assertEqual(g.to_string(), expected.to_string())

    def test_to_string(self):
        g = kml.GroundOverlay()
        g.icon = "http://example.com"
        g.draw_order = 1
        g.color = "00010203"

        expected = kml.GroundOverlay()
        expected.from_string(
            '<kml:GroundOverlay xmlns:kml="http://www.opengis.net/kml/2.2">'
            "<kml:visibility>1</kml:visibility>"
            "<kml:color>00010203</kml:color>"
            "<kml:drawOrder>1</kml:drawOrder>"
            "<kml:icon>&lt;href&gt;http://example.com&lt;/href&gt;</kml:icon>"
            "</kml:GroundOverlay>"
        )

        self.assertEqual(g.to_string(), expected.to_string())

    def test_altitude_from_int(self):
        g = kml.GroundOverlay()
        g.altitude = 123

        expected = kml.GroundOverlay()
        expected.from_string(
            '<kml:GroundOverlay xmlns:kml="http://www.opengis.net/kml/2.2">'
            "<kml:visibility>1</kml:visibility>"
            "<kml:altitude>123</kml:altitude>"
            "<kml:altitudeMode>clampToGround</kml:altitudeMode>"
            "</kml:GroundOverlay>"
        )

        self.assertEqual(g.to_string(), expected.to_string())

    def test_altitude_from_float(self):
        g = kml.GroundOverlay()
        g.altitude = 123.4

        expected = kml.GroundOverlay()
        expected.from_string(
            '<kml:GroundOverlay xmlns:kml="http://www.opengis.net/kml/2.2">'
            "<kml:visibility>1</kml:visibility>"
            "<kml:altitude>123.4</kml:altitude>"
            "<kml:altitudeMode>clampToGround</kml:altitudeMode>"
            "</kml:GroundOverlay>"
        )

        self.assertEqual(g.to_string(), expected.to_string())

    def test_altitude_from_string(self):
        g = kml.GroundOverlay()
        g.altitude = "123.4"

        expected = kml.GroundOverlay()
        expected.from_string(
            '<kml:GroundOverlay xmlns:kml="http://www.opengis.net/kml/2.2">'
            "<kml:visibility>1</kml:visibility>"
            "<kml:altitude>123.4</kml:altitude>"
            "<kml:altitudeMode>clampToGround</kml:altitudeMode>"
            "</kml:GroundOverlay>"
        )

        self.assertEqual(g.to_string(), expected.to_string())

    def test_altitude_mode_absolute(self):
        g = kml.GroundOverlay()
        g.altitude = "123.4"
        g.altitude_mode = "absolute"

        expected = kml.GroundOverlay()
        expected.from_string(
            '<kml:GroundOverlay xmlns:kml="http://www.opengis.net/kml/2.2">'
            "<kml:visibility>1</kml:visibility>"
            "<kml:altitude>123.4</kml:altitude>"
            "<kml:altitudeMode>absolute</kml:altitudeMode>"
            "</kml:GroundOverlay>"
        )

        self.assertEqual(g.to_string(), expected.to_string())

    def test_altitude_mode_unknown_string(self):
        g = kml.GroundOverlay()
        g.altitude = "123.4"
        g.altitudeMode = "unknown string"

        expected = kml.GroundOverlay()
        expected.from_string(
            '<kml:GroundOverlay xmlns:kml="http://www.opengis.net/kml/2.2">'
            "<kml:visibility>1</kml:visibility>"
            "<kml:altitude>123.4</kml:altitude>"
            "<kml:altitudeMode>clampToGround</kml:altitudeMode>"
            "</kml:GroundOverlay>"
        )

        self.assertEqual(g.to_string(), expected.to_string())

    def test_altitude_mode_value(self):
        g = kml.GroundOverlay()
        g.altitude = "123.4"
        g.altitudeMode = 1234

        expected = kml.GroundOverlay()
        expected.from_string(
            '<kml:GroundOverlay xmlns:kml="http://www.opengis.net/kml/2.2">'
            "<kml:visibility>1</kml:visibility>"
            "<kml:altitude>123.4</kml:altitude>"
            "<kml:altitudeMode>clampToGround</kml:altitudeMode>"
            "</kml:GroundOverlay>"
        )

        self.assertEqual(g.to_string(), expected.to_string())

    def test_latlonbox_no_rotation(self):
        g = kml.GroundOverlay()
        g.lat_lon_box(10, 20, 30, 40)

        expected = kml.GroundOverlay()
        expected.from_string(
            '<kml:GroundOverlay xmlns:kml="http://www.opengis.net/kml/2.2">'
            "<kml:visibility>1</kml:visibility>"
            "<kml:LatLonBox>"
            "<kml:north>10</kml:north>"
            "<kml:south>20</kml:south>"
            "<kml:east>30</kml:east>"
            "<kml:west>40</kml:west>"
            "<kml:rotation>0</kml:rotation>"
            "</kml:LatLonBox>"
            "</kml:GroundOverlay>"
        )

        self.assertEqual(g.to_string(), expected.to_string())

    def test_latlonbox_rotation(self):
        g = kml.GroundOverlay()
        g.lat_lon_box(10, 20, 30, 40, 50)

        expected = kml.GroundOverlay()
        expected.from_string(
            '<kml:GroundOverlay xmlns:kml="http://www.opengis.net/kml/2.2">'
            "<kml:visibility>1</kml:visibility>"
            "<kml:LatLonBox>"
            "<kml:north>10</kml:north>"
            "<kml:south>20</kml:south>"
            "<kml:east>30</kml:east>"
            "<kml:west>40</kml:west>"
            "<kml:rotation>50</kml:rotation>"
            "</kml:LatLonBox>"
            "</kml:GroundOverlay>"
        )

        self.assertEqual(g.to_string(), expected.to_string())

    def test_latlonbox_nswer(self):
        g = kml.GroundOverlay()
        g.north = 10
        g.south = 20
        g.east = 30
        g.west = 40
        g.rotation = 50

        expected = kml.GroundOverlay()
        expected.from_string(
            '<kml:GroundOverlay xmlns:kml="http://www.opengis.net/kml/2.2">'
            "<kml:visibility>1</kml:visibility>"
            "<kml:LatLonBox>"
            "<kml:north>10</kml:north>"
            "<kml:south>20</kml:south>"
            "<kml:east>30</kml:east>"
            "<kml:west>40</kml:west>"
            "<kml:rotation>50</kml:rotation>"
            "</kml:LatLonBox>"
            "</kml:GroundOverlay>"
        )

        self.assertEqual(g.to_string(), expected.to_string())


class PhotoOverlayTestCase(unittest.TestCase):
    def setUp(self):
        self.p = kml.PhotoOverlay()
        self.p.camera = kml.Camera()

    def test_camera_altitude_int(self):
        self.p.camera.altitude = 123
        self.assertEqual(self.p.camera.altitude, "123")

    def test_camera_altitude_float(self):
        self.p.camera.altitude = 123.4
        self.assertEqual(self.p.camera.altitude, "123.4")

    def test_camera_altitude_string(self):
        self.p.camera.altitude = "123"
        self.assertEqual(self.p.camera.altitude, "123")

    def test_camera_altitude_value_error(self):
        with self.assertRaises(ValueError):
            self.p.camera.altitude = object()

    def test_camera_altitude_none(self):
        self.p.camera.altitude = "123"
        self.assertEqual(self.p.camera.altitude, "123")
        self.p.camera.altitude = None
        self.assertEqual(self.p.camera.altitude, None)

    def test_camera_altitude_mode_default(self):
        self.assertEqual(self.p.camera.altitude_mode, "relativeToGround")

    def test_camera_altitude_mode_error(self):
        self.p.camera.altitude_mode = ""
        self.assertEqual(self.p.camera.altitude_mode, "relativeToGround")

    def test_camera_altitude_mode_clamp(self):
        self.p.camera.altitude_mode = "clampToGround"
        self.assertEqual(self.p.camera.altitude_mode, "clampToGround")

    def test_camera_altitude_mode_absolute(self):
        self.p.camera.altitude_mode = "absolute"
        self.assertEqual(self.p.camera.altitude_mode, "absolute")

    def test_camera_initialization(self):
        self.p.camera = kml.Camera(
            longitude=10,
            latitude=20,
            altitude=30,
            heading=40,
            tilt=50,
            roll=60
        )
        self.assertEqual(self.p.camera.longitude, 10)
        self.assertEqual(self.p.camera.latitude, 20)
        self.assertEqual(self.p.camera.altitude, 30)
        self.assertEqual(self.p.camera.heading, 40)
        self.assertEqual(self.p.camera.tilt, 50)
        self.assertEqual(self.p.camera.roll, 60)
        self.assertEqual(self.p.camera.altitude_mode, "relativeToGround")


def test_suite():
    suite = unittest.TestSuite()
    suite.addTest(unittest.makeSuite(BaseClassesTestCase))
    suite.addTest(unittest.makeSuite(BuildKmlTestCase))
    suite.addTest(unittest.makeSuite(KmlFromStringTestCase))
    suite.addTest(unittest.makeSuite(StyleTestCase))
    suite.addTest(unittest.makeSuite(StyleFromStringTestCase))
    suite.addTest(unittest.makeSuite(DateTimeTestCase))
    suite.addTest(unittest.makeSuite(AtomTestCase))
    suite.addTest(unittest.makeSuite(SetGeometryTestCase))
    suite.addTest(unittest.makeSuite(GetGeometryTestCase))
    suite.addTest(unittest.makeSuite(GetGxGeometryTestCase))
    suite.addTest(unittest.makeSuite(Force3DTestCase))
    suite.addTest(unittest.makeSuite(BaseOverlayTestCase))
    suite.addTest(unittest.makeSuite(GroundOverlayTestCase))
    suite.addTest(unittest.makeSuite(PhotoOverlayTestCase))
    return suite


if __name__ == "__main__":
    unittest.main()<|MERGE_RESOLUTION|>--- conflicted
+++ resolved
@@ -1525,7 +1525,6 @@
     def test_feature_timestamp(self):
         now = datetime.datetime.now()
         f = kml.Document()
-<<<<<<< HEAD
         f.time_stamp = now
         self.assertEqual(f.time_stamp, now)
         self.assertIn(now.isoformat(), str(f.to_string()))
@@ -1535,17 +1534,6 @@
         self.assertIn(now.date().isoformat(), str(f.to_string()))
         self.assertNotIn(now.isoformat(), str(f.to_string()))
         f.time_stamp = None
-=======
-        f.timestamp = now
-        self.assertEqual(f.timestamp, now)
-        self.assertIn(now.isoformat(), str(f.to_string()))
-        self.assertIn("TimeStamp>", str(f.to_string()))
-        self.assertIn("when>", str(f.to_string()))
-        f.timestamp = now.date()
-        self.assertIn(now.date().isoformat(), str(f.to_string()))
-        self.assertNotIn(now.isoformat(), str(f.to_string()))
-        f.timestamp = None
->>>>>>> f8e63ec0
         self.assertNotIn("TimeStamp>", str(f.to_string()))
 
     def test_feature_timespan(self):
@@ -1584,11 +1572,7 @@
         self.assertNotIn("TimeStamp>", str(f.to_string()))
         self.assertNotIn("when>", str(f.to_string()))
         # when we set a timestamp an existing timespan will be deleted
-<<<<<<< HEAD
         f.time_stamp = now
-=======
-        f.timestamp = now
->>>>>>> f8e63ec0
         self.assertIn(now.isoformat(), str(f.to_string()))
         self.assertIn("TimeStamp>", str(f.to_string()))
         self.assertIn("when>", str(f.to_string()))
@@ -2727,12 +2711,7 @@
 
     def test_camera_initialization(self):
         self.p.camera = kml.Camera(
-            longitude=10,
-            latitude=20,
-            altitude=30,
-            heading=40,
-            tilt=50,
-            roll=60
+            longitude=10, latitude=20, altitude=30, heading=40, tilt=50, roll=60
         )
         self.assertEqual(self.p.camera.longitude, 10)
         self.assertEqual(self.p.camera.latitude, 20)
