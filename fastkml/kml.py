--- conflicted
+++ resolved
@@ -72,14 +72,9 @@
             element = config.etree.fromstring(
                 xml_string, parser=config.etree.XMLParser(huge_tree=True, recover=True)
             )
-<<<<<<< HEAD
-        else:
-            element = etree.XML(xml_string)
-=======
         except TypeError:
             element = config.etree.XML(xml_string)
 
->>>>>>> f01c12d7
         if not element.tag.endswith("kml"):
             raise TypeError
 
@@ -99,17 +94,15 @@
             feature = Placemark(ns)
             feature.from_element(placemark)
             self.append(feature)
-<<<<<<< HEAD
         groundoverlays = element.findall(f"{ns}GroundOverlay")
         for groundoverlay in groundoverlays:
             feature = GroundOverlay(ns)
             feature.from_element(groundoverlay)
-=======
+            self.append(feature)
         photo_overlays = element.findall(f"{ns}PhotoOverlay")
         for photo_overlay in photo_overlays:
             feature = PhotoOverlay(ns)
             feature.from_element(photo_overlay)
->>>>>>> f01c12d7
             self.append(feature)
 
     def etree_element(self):
@@ -146,44 +139,23 @@
     def features(self):
         """iterate over features"""
         for feature in self._features:
-<<<<<<< HEAD
             if isinstance(feature, (Document, Folder, Placemark, _Overlay)):
 
-=======
-            if isinstance(
-                feature, (Document, Folder, Placemark, GroundOverlay, PhotoOverlay)
-            ):
->>>>>>> f01c12d7
                 yield feature
             else:
                 raise TypeError(
                     "Features must be instances of "
-<<<<<<< HEAD
                     "(Document, Folder, Placemark, Overlay)"
-=======
-                    + "(Document, Folder, Placemark, GroundOverlay, PhotoOverlay)"
->>>>>>> f01c12d7
                 )
 
     def append(self, kmlobj):
         """append a feature"""
-<<<<<<< HEAD
 
         if isinstance(kmlobj, (Document, Folder, Placemark, _Overlay)):
             self._features.append(kmlobj)
         else:
             raise TypeError(
                 "Features must be instances of (Document, Folder, Placemark, Overlay)"
-=======
-        if isinstance(
-            kmlobj, (Document, Folder, Placemark, GroundOverlay, PhotoOverlay)
-        ):
-            self._features.append(kmlobj)
-        else:
-            raise TypeError(
-                "Features must be instances of (Document, Folder, "
-                + "Placemark, GroundOverlay, PhotoOverlay)"
->>>>>>> f01c12d7
             )
 
 
@@ -774,12 +746,8 @@
             draw_order = config.etree.SubElement(element, f"{self.ns}drawOrder")
             draw_order.text = self._draw_order
         if self._icon:
-<<<<<<< HEAD
-            element.append(self._icon.etree_element())
-=======
             icon = config.etree.SubElement(element, f"{self.ns}icon")
             icon.text = self._icon
->>>>>>> f01c12d7
         return element
 
     def from_element(self, element):
@@ -1313,13 +1281,8 @@
                 )
                 altitude_mode.text = self._altitude_mode
         if all([self._north, self._south, self._east, self._west]):
-<<<<<<< HEAD
-            latLonBox = etree.SubElement(element, f"{self.ns}LatLonBox")
-            north = etree.SubElement(latLonBox, f"{self.ns}north")
-=======
             lat_lon_box = config.etree.SubElement(element, f"{self.ns}LatLonBox")
             north = config.etree.SubElement(lat_lon_box, f"{self.ns}north")
->>>>>>> f01c12d7
             north.text = self._north
             south = config.etree.SubElement(lat_lon_box, f"{self.ns}south")
             south.text = self._south
@@ -1337,22 +1300,12 @@
         altitude = element.find(f"{self.ns}altitude")
         if altitude is not None:
             self.altitude = altitude.text
-<<<<<<< HEAD
-        altitudeMode = element.find(f"{self.ns}altitudeMode")
-        if altitudeMode is not None:
-            self.altitudeMode = altitudeMode.text
-
-        latLonBox = element.find(f"{self.ns}LatLonBox")
-        if latLonBox is not None:
-            north = latLonBox.find(f"{self.ns}north")
-=======
         altitude_mode = element.find(f"{self.ns}altitudeMode")
         if altitude_mode is not None:
             self.altitude_mode = altitude_mode.text
         lat_lon_box = element.find(f"{self.ns}LatLonBox")
         if lat_lon_box is not None:
             north = lat_lon_box.find(f"{self.ns}north")
->>>>>>> f01c12d7
             if north is not None:
                 self.north = north.text
             south = lat_lon_box.find(f"{self.ns}south")
@@ -1937,7 +1890,6 @@
             self.append_data(sd.get("name"), sd.text)
 
 
-<<<<<<< HEAD
 class Icon(_BaseObject):
     """Represents an <Icon> element used in Overlays"""
 
@@ -1975,7 +1927,161 @@
             self._refresh_mode = refresh_mode
         elif refresh_mode is None:
             self._refresh_mode = None
-=======
+        else:
+            raise ValueError
+
+    @property
+    def refresh_interval(self):
+        return self._refresh_interval
+
+    @refresh_interval.setter
+    def refresh_interval(self, refresh_interval):
+        if isinstance(refresh_interval, str):
+            self._refresh_interval = refresh_interval
+        elif refresh_interval is None:
+            self._refresh_interval = None
+        else:
+            raise ValueError
+
+    @property
+    def view_refresh_mode(self):
+        return self._view_refresh_mode
+
+    @view_refresh_mode.setter
+    def view_refresh_mode(self, view_refresh_mode):
+        if isinstance(view_refresh_mode, str):
+            self._view_refresh_mode = view_refresh_mode
+        elif view_refresh_mode is None:
+            self._view_refresh_mode = None
+        else:
+            raise ValueError
+
+    @property
+    def view_refresh_time(self):
+        return self._view_refresh_time
+
+    @view_refresh_time.setter
+    def view_refresh_time(self, view_refresh_time):
+        if isinstance(view_refresh_time, str):
+            self._view_refresh_time = view_refresh_time
+        elif view_refresh_time is None:
+            self._view_refresh_time = None
+        else:
+            raise ValueError
+
+    @property
+    def view_bound_scale(self):
+        return self._view_bound_scale
+
+    @view_bound_scale.setter
+    def view_bound_scale(self, view_bound_scale):
+        if isinstance(view_bound_scale, str):
+            self._view_bound_scale = view_bound_scale
+        elif view_bound_scale is None:
+            self._view_bound_scale = None
+        else:
+            raise ValueError
+
+    @property
+    def view_format(self):
+        return self._view_format
+
+    @view_format.setter
+    def view_format(self, view_format):
+        if isinstance(view_format, str):
+            self._view_format = view_format
+        elif view_format is None:
+            self._view_format = None
+        else:
+            raise ValueError
+
+    @property
+    def http_query(self):
+        return self._http_query
+
+    @http_query.setter
+    def http_query(self, http_query):
+        if isinstance(http_query, str):
+            self._http_query = http_query
+        elif http_query is None:
+            self._http_query = None
+        else:
+            raise ValueError
+
+    def etree_element(self):
+        element = super(Icon, self).etree_element()
+
+        if self._href:
+            href = config.etree.SubElement(element, f"{self.ns}href")
+            href.text = self._href
+        if self._refresh_mode:
+            refresh_mode = config.etree.SubElement(element, f"{self.ns}refreshMode")
+            refresh_mode.text = self._refresh_mode
+        if self._refresh_interval:
+            refresh_interval = config.etree.SubElement(
+                element, f"{self.ns}refreshInterval"
+            )
+            refresh_interval.text = self._refresh_interval
+        if self._view_refresh_mode:
+            view_refresh_mode = config.etree.SubElement(
+                element, f"{self.ns}viewRefreshMode"
+            )
+            view_refresh_mode.text = self._view_refresh_mode
+        if self._view_refresh_time:
+            view_refresh_time = config.etree.SubElement(
+                element, f"{self.ns}viewRefreshTime"
+            )
+            view_refresh_time.text = self._view_refresh_time
+        if self._view_bound_scale:
+            view_bound_scale = config.etree.SubElement(
+                element, f"{self.ns}viewBoundScale"
+            )
+            view_bound_scale.text = self._view_bound_scale
+        if self._view_format:
+            view_format = config.etree.SubElement(element, f"{self.ns}viewFormat")
+            view_format.text = self._view_format
+        if self._http_query:
+            http_query = config.etree.SubElement(element, f"{self.ns}httpQuery")
+            http_query.text = self._http_query
+
+        return element
+
+    def from_element(self, element):
+        super(Icon, self).from_element(element)
+
+        href = element.find(f"{self.ns}href")
+        if href is not None:
+            self.href = href.text
+
+        refresh_mode = element.find(f"{self.ns}refreshMode")
+        if refresh_mode is not None:
+            self.refresh_mode = refresh_mode.text
+
+        refresh_interval = element.find(f"{self.ns}refreshInterval")
+        if refresh_interval is not None:
+            self.refresh_interval = refresh_interval.text
+
+        view_refresh_mode = element.find(f"{self.ns}viewRefreshMode")
+        if view_refresh_mode is not None:
+            self.view_refresh_mode = view_refresh_mode.text
+
+        view_refresh_time = element.find(f"{self.ns}viewRefreshTime")
+        if view_refresh_time is not None:
+            self.view_refresh_time = view_refresh_time.text
+
+        view_bound_scale = element.find(f"{self.ns}viewBoundScale")
+        if view_bound_scale is not None:
+            self.view_bound_scale = view_bound_scale.text
+
+        view_format = element.find(f"{self.ns}viewFormat")
+        if view_format is not None:
+            self.view_format = view_format.text
+
+        http_query = element.find(f"{self.ns}httpQuery")
+        if http_query is not None:
+            self.http_query = http_query.text
+
+
 class _AbstractView(_BaseObject):
     """
     This is an abstract element and cannot be used directly in a KML file.
@@ -2150,22 +2256,10 @@
             self._longitude = str(value)
         elif value is None:
             self._longitude = None
->>>>>>> f01c12d7
-        else:
-            raise ValueError
-
-    @property
-<<<<<<< HEAD
-    def refresh_interval(self):
-        return self._refresh_interval
-
-    @refresh_interval.setter
-    def refresh_interval(self, refresh_interval):
-        if isinstance(refresh_interval, str):
-            self._refresh_interval = refresh_interval
-        elif refresh_interval is None:
-            self._refresh_interval = None
-=======
+        else:
+            raise ValueError
+
+    @property
     def latitude(self):
         return self._latitude
 
@@ -2175,22 +2269,10 @@
             self._latitude = str(value)
         elif value is None:
             self._latitude = None
->>>>>>> f01c12d7
-        else:
-            raise ValueError
-
-    @property
-<<<<<<< HEAD
-    def view_refresh_mode(self):
-        return self._view_refresh_mode
-
-    @view_refresh_mode.setter
-    def view_refresh_mode(self, view_refresh_mode):
-        if isinstance(view_refresh_mode, str):
-            self._view_refresh_mode = view_refresh_mode
-        elif view_refresh_mode is None:
-            self._view_refresh_mode = None
-=======
+        else:
+            raise ValueError
+
+    @property
     def altitude(self):
         return self._altitude
 
@@ -2200,22 +2282,10 @@
             self._altitude = str(value)
         elif value is None:
             self._altitude = None
->>>>>>> f01c12d7
-        else:
-            raise ValueError
-
-    @property
-<<<<<<< HEAD
-    def view_refresh_time(self):
-        return self._view_refresh_time
-
-    @view_refresh_time.setter
-    def view_refresh_time(self, view_refresh_time):
-        if isinstance(view_refresh_time, str):
-            self._view_refresh_time = view_refresh_time
-        elif view_refresh_time is None:
-            self._view_refresh_time = None
-=======
+        else:
+            raise ValueError
+
+    @property
     def heading(self):
         return self._heading
 
@@ -2225,22 +2295,10 @@
             self._heading = str(value)
         elif value is None:
             self._heading = None
->>>>>>> f01c12d7
-        else:
-            raise ValueError
-
-    @property
-<<<<<<< HEAD
-    def view_bound_scale(self):
-        return self._view_bound_scale
-
-    @view_bound_scale.setter
-    def view_bound_scale(self, view_bound_scale):
-        if isinstance(view_bound_scale, str):
-            self._view_bound_scale = view_bound_scale
-        elif view_bound_scale is None:
-            self._view_bound_scale = None
-=======
+        else:
+            raise ValueError
+
+    @property
     def tilt(self):
         return self._tilt
 
@@ -2250,22 +2308,10 @@
             self._tilt = str(value)
         elif value is None:
             self._tilt = None
->>>>>>> f01c12d7
-        else:
-            raise ValueError
-
-    @property
-<<<<<<< HEAD
-    def view_format(self):
-        return self._view_format
-
-    @view_format.setter
-    def view_format(self, view_format):
-        if isinstance(view_format, str):
-            self._view_format = view_format
-        elif view_format is None:
-            self._view_format = None
-=======
+        else:
+            raise ValueError
+
+    @property
     def roll(self):
         return self._roll
 
@@ -2275,89 +2321,10 @@
             self._roll = str(value)
         elif value is None:
             self._roll = None
->>>>>>> f01c12d7
-        else:
-            raise ValueError
-
-    @property
-<<<<<<< HEAD
-    def http_query(self):
-        return self._http_query
-
-    @http_query.setter
-    def http_query(self, http_query):
-        if isinstance(http_query, str):
-            self._http_query = http_query
-        elif http_query is None:
-            self._http_query = None
-        else:
-            raise ValueError
-
-    def etree_element(self):
-        element = super(Icon, self).etree_element()
-
-        if self._href:
-            href = etree.SubElement(element, f"{self.ns}href")
-            href.text = self._href
-        if self._refresh_mode:
-            refresh_mode = etree.SubElement(element, f"{self.ns}refreshMode")
-            refresh_mode.text = self._refresh_mode
-        if self._refresh_interval:
-            refresh_interval = etree.SubElement(element, f"{self.ns}refreshInterval")
-            refresh_interval.text = self._refresh_interval
-        if self._view_refresh_mode:
-            view_refresh_mode = etree.SubElement(element, f"{self.ns}viewRefreshMode")
-            view_refresh_mode.text = self._view_refresh_mode
-        if self._view_refresh_time:
-            view_refresh_time = etree.SubElement(element, f"{self.ns}viewRefreshTime")
-            view_refresh_time.text = self._view_refresh_time
-        if self._view_bound_scale:
-            view_bound_scale = etree.SubElement(element, f"{self.ns}viewBoundScale")
-            view_bound_scale.text = self._view_bound_scale
-        if self._view_format:
-            view_format = etree.SubElement(element, f"{self.ns}viewFormat")
-            view_format.text = self._view_format
-        if self._http_query:
-            http_query = etree.SubElement(element, f"{self.ns}httpQuery")
-            http_query.text = self._http_query
-
-        return element
-
-    def from_element(self, element):
-        super(Icon, self).from_element(element)
-
-        href = element.find(f"{self.ns}href")
-        if href is not None:
-            self.href = href.text
-
-        refresh_mode = element.find(f"{self.ns}refreshMode")
-        if refresh_mode is not None:
-            self.refresh_mode = refresh_mode.text
-
-        refresh_interval = element.find(f"{self.ns}refreshInterval")
-        if refresh_interval is not None:
-            self.refresh_interval = refresh_interval.text
-
-        view_refresh_mode = element.find(f"{self.ns}viewRefreshMode")
-        if view_refresh_mode is not None:
-            self.view_refresh_mode = view_refresh_mode.text
-
-        view_refresh_time = element.find(f"{self.ns}viewRefreshTime")
-        if view_refresh_time is not None:
-            self.view_refresh_time = view_refresh_time.text
-
-        view_bound_scale = element.find(f"{self.ns}viewBoundScale")
-        if view_bound_scale is not None:
-            self.view_bound_scale = view_bound_scale.text
-
-        view_format = element.find(f"{self.ns}viewFormat")
-        if view_format is not None:
-            self.view_format = view_format.text
-
-        http_query = element.find(f"{self.ns}httpQuery")
-        if http_query is not None:
-            self.http_query = http_query.text
-=======
+        else:
+            raise ValueError
+
+    @property
     def altitude_mode(self):
         return self._altitude_mode
 
@@ -2638,5 +2605,4 @@
     "TimeStamp",
     "Camera",
     "LookAt",
-]
->>>>>>> f01c12d7
+]