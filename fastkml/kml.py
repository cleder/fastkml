# Copyright (C) 2012-2024 Christian Ledermann
#
# This library is free software; you can redistribute it and/or modify it under
# the terms of the GNU Lesser General Public License as published by the Free
# Software Foundation; either version 2.1 of the License, or (at your option)
# any later version.
#
# This library is distributed in the hope that it will be useful, but WITHOUT
# ANY WARRANTY; without even the implied warranty of MERCHANTABILITY or FITNESS
# FOR A PARTICULAR PURPOSE.  See the GNU Lesser General Public License for more
# details.
#
# You should have received a copy of the GNU Lesser General Public License
# along with this library; if not, write to the Free Software Foundation, Inc.,
# 51 Franklin Street, Fifth Floor, Boston, MA  02110-1301 USA

"""
KML is an open standard officially named the OpenGIS KML Encoding Standard (OGC KML).

It is maintained by the Open Geospatial Consortium, Inc. (OGC).
The complete specification for OGC KML can be found at
http://www.opengeospatial.org/standards/kml/.

The complete XML schema for KML is located at
http://schemas.opengis.net/kml/.

"""

import logging
import zipfile
from pathlib import Path
from typing import IO
from typing import Any
from typing import AnyStr
from typing import Dict
from typing import Iterable
from typing import List
from typing import Optional
from typing import Union
from typing import cast

from typing_extensions import Self

from fastkml import config
from fastkml import validator
from fastkml.base import _XMLObject
from fastkml.containers import Document
from fastkml.network_link_control import NetworkLinkControl
from fastkml.containers import Folder
from fastkml.enums import Verbosity
from fastkml.features import NetworkLink
from fastkml.features import Placemark
from fastkml.helpers import xml_subelement_list
from fastkml.helpers import xml_subelement_list_kwarg
from fastkml.overlays import GroundOverlay
from fastkml.overlays import PhotoOverlay
from fastkml.registry import RegistryItem
from fastkml.registry import registry
from fastkml.types import Element

logger = logging.getLogger(__name__)

kml_children = Union[
                Folder,
                Document,
                Placemark,
                GroundOverlay,
                PhotoOverlay,
                NetworkLinkControl
            ]


def lxml_parse_and_validate(
    file: Union[Path, str, IO[AnyStr]],
    strict: bool,  # noqa: FBT001
    validate: Optional[bool],
) -> Element:
    """
    Parse and validate a KML file using lxml.

    Args:
    ----
        file: The file to parse.
            Can be a file path (str or Path), or a file-like object.
        strict (bool): Whether to enforce strict parsing rules.
        validate (Optional[bool]): Whether to validate the file against the schema.

    Returns:
    -------
        Element: The root element of the parsed KML file.

    Raises:
    ------
        TypeError: If lxml is not available.

    """
    if strict and validate is None:
        validate = True
    tree = config.etree.parse(
        file,
        parser=config.etree.XMLParser(
            huge_tree=True,
            recover=True,
        ),
    )
    if validate:
        validator.validate(element=tree)
    return cast(Element, tree.getroot())


class KML(_XMLObject):
    """represents a KML File."""

    _default_nsid = config.KML

    features: List[kml_children]
    ns: str

    def __init__(
        self,
        ns: Optional[str] = None,
        name_spaces: Optional[Dict[str, str]] = None,
        features: Optional[Iterable[kml_children]] = None,
        **kwargs: Any,
    ) -> None:
        """
        Leave the namespace (ns) empty ('') if the 'kml:' prefix is undesired.

        Note that all child elements like Document or Placemark need
        to be initialized with empty namespace as well in this case.
        """
        super().__init__(
            ns=ns,
            name_spaces=name_spaces,
            **kwargs,
        )
        self.features = list(features) if features is not None else []

    def __repr__(self) -> str:
        """Create a string (c)representation for KML."""
        return (
            f"{self.__class__.__module__}.{self.__class__.__name__}("
            f"ns={self.ns!r}, "
            f"name_spaces={self.name_spaces!r}, "
            f"features={self.features!r}, "
            f"**{self._get_splat()!r},"
            ")"
        )

    @classmethod
    def get_tag_name(cls) -> str:
        """Return the tag name."""
        return cls.__name__.lower()

    def etree_element(
        self,
        precision: Optional[int] = None,
        verbosity: Verbosity = Verbosity.normal,
    ) -> Element:
        """
        Return an Element object representing the KML element.

        Args:
            precision (Optional[int]): The precision used for floating-point values.
            verbosity (Verbosity): The verbosity level for generating the KML element.

        Returns:
            Element: The etree Element object representing the KML element.

        """
        # self.ns may be empty, which leads to unprefixed kml elements.
        # However, in this case the xlmns should still be mentioned on the kml
        # element, just without prefix.
        if not self.ns:
            root = config.etree.Element(
                f"{self.ns}{self.get_tag_name()}",
            )
            root.set("xmlns", config.KMLNS[1:-1])
        elif hasattr(config.etree, "LXML_VERSION"):
            root = config.etree.Element(
                f"{self.ns}{self.get_tag_name()}",
                nsmap={None: self.ns[1:-1]},
            )
        else:
            root = config.etree.Element(
                f"{self.ns}{self.get_tag_name()}",
            )
        xml_subelement_list(
            obj=self,
            element=root,
            attr_name="features",
            node_name="",
            precision=precision,
            verbosity=verbosity,
            default=None,
        )
        return cast(Element, root)

    def append(
        self,
        kmlobj: kml_children,
    ) -> None:
        """Append a feature."""
        self.features.append(kmlobj)

    @classmethod
    def parse(
        cls,
        file: Union[Path, str, IO[AnyStr]],
        *,
        ns: Optional[str] = None,
        name_spaces: Optional[Dict[str, str]] = None,
        strict: bool = True,
        validate: Optional[bool] = None,
    ) -> Self:
        """
        Parse a KML file and return a KML object.

        Args:
            file: The file to parse. Can be a file path or a file-like object.

        Keyword Args:
            ns (Optional[str]): The namespace of the KML file.
              If not provided, it will be inferred from the root element.
            name_spaces (Optional[Dict[str, str]]): Additional namespaces.
            strict (bool): Whether to enforce strict parsing rules. Defaults to True.
            validate (Optional[bool]): Whether to validate the file against the schema.

        Returns:
        -------
            KML object: The parsed KML object.

        """
        try:
            root = lxml_parse_and_validate(file, strict, validate)
        except TypeError:
            root = config.etree.parse(file).getroot()
        if ns is None:
            ns = root.tag[:-3] if root.tag.endswith("kml") else ""
        name_spaces = name_spaces or {}
        if ns:
            name_spaces["kml"] = ns
        name_spaces = {**config.NAME_SPACES, **name_spaces}
        return cls.class_from_element(
            ns=ns,
            name_spaces=name_spaces,
            strict=strict,
            element=root,
        )

    def write(
        self,
        file_path: Path,
        *,
        prettyprint: bool = True,
        precision: Optional[int] = None,
        verbosity: Verbosity = Verbosity.normal,
    ) -> None:
        """
        Write KML to a file.

        Args:
            file_path: The file name where to save the file.
                Can be any string value
            prettyprint (bool): default=True
                Whether to pretty print the XML.
            precision (Optional[int]): The precision used for floating-point values.
            verbosity (Verbosity): The verbosity level for generating the KML element.

        """
        element = self.etree_element(precision=precision, verbosity=verbosity)

        try:
            xml_content = config.etree.tostring(
                element,
                encoding="unicode",
                pretty_print=prettyprint,
            )
        except TypeError:
            xml_content = config.etree.tostring(
                element,
                encoding="unicode",
            )

        if file_path.suffix == ".kmz":
            with zipfile.ZipFile(file_path, "w", zipfile.ZIP_DEFLATED) as kmz:
                kmz.writestr("doc.kml", xml_content)
        else:
            with file_path.open("w", encoding="UTF-8") as file:
                file.write(xml_content)


registry.register(
    KML,
    RegistryItem(
<<<<<<< HEAD
        ns_ids=("kml",),
        classes=(
            Document,
            Folder,
            Placemark,
            GroundOverlay,
            PhotoOverlay,
            NetworkLink,
            NetworkLinkControl
        ),
        node_name=(
            "Document,Folder,Placemark,GroundOverlay,PhotoOverlay,NetworkLink,"
            "NetworkLinkControl"
        ),
=======
        ns_ids=("kml", ""),
        classes=(Document, Folder, Placemark, GroundOverlay, PhotoOverlay, NetworkLink),
        node_name="Document,Folder,Placemark,GroundOverlay,PhotoOverlay,NetworkLink",
>>>>>>> 7da60f0e
        attr_name="features",
        get_kwarg=xml_subelement_list_kwarg,
        set_element=xml_subelement_list,
    ),
)


__all__ = [
    "KML",
]<|MERGE_RESOLUTION|>--- conflicted
+++ resolved
@@ -293,7 +293,6 @@
 registry.register(
     KML,
     RegistryItem(
-<<<<<<< HEAD
         ns_ids=("kml",),
         classes=(
             Document,
@@ -302,17 +301,12 @@
             GroundOverlay,
             PhotoOverlay,
             NetworkLink,
-            NetworkLinkControl
+            NetworkLinkControl,
         ),
         node_name=(
             "Document,Folder,Placemark,GroundOverlay,PhotoOverlay,NetworkLink,"
             "NetworkLinkControl"
         ),
-=======
-        ns_ids=("kml", ""),
-        classes=(Document, Folder, Placemark, GroundOverlay, PhotoOverlay, NetworkLink),
-        node_name="Document,Folder,Placemark,GroundOverlay,PhotoOverlay,NetworkLink",
->>>>>>> 7da60f0e
         attr_name="features",
         get_kwarg=xml_subelement_list_kwarg,
         set_element=xml_subelement_list,
