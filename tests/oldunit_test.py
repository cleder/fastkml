# Copyright (C) 2012 -2022 Christian Ledermann
#
# This library is free software; you can redistribute it and/or modify it under
# the terms of the GNU Lesser General Public License as published by the Free
# Software Foundation; either version 2.1 of the License, or (at your option)
# any later version.
#
# This library is distributed in the hope that it will be useful, but WITHOUT
# ANY WARRANTY; without even the implied warranty of MERCHANTABILITY or FITNESS
# FOR A PARTICULAR PURPOSE.  See the GNU Lesser General Public License for more
# details.
#
# You should have received a copy of the GNU Lesser General Public License
# along with this library; if not, write to the Free Software Foundation, Inc.,
# 51 Franklin Street, Fifth Floor, Boston, MA  02110-1301 USA
import xml.etree.ElementTree

import pytest
from pygeoif.geometry import GeometryCollection
from pygeoif.geometry import LinearRing
from pygeoif.geometry import LineString
from pygeoif.geometry import MultiLineString
from pygeoif.geometry import MultiPoint
from pygeoif.geometry import MultiPolygon
from pygeoif.geometry import Point
from pygeoif.geometry import Polygon

from fastkml import atom
from fastkml import base
from fastkml import config
from fastkml import kml
from fastkml import styles
from fastkml.geometry import Geometry
from fastkml.gx import GxGeometry

try:
    import lxml

    LXML = True
except ImportError:
    LXML = False


class TestBaseClasses:
    """BaseClasses  must raise a NotImplementedError on etree_element
    and a TypeError on from_element"""

    def setup_method(self) -> None:
        """Always test with the same parser."""
        config.set_etree_implementation(xml.etree.ElementTree)
        config.set_default_namespaces()

    def test_base_object(self) -> None:
        bo = base._BaseObject(id="id0")
        assert bo.id == "id0"
        assert bo.ns == config.KMLNS
        assert bo.target_id is None
        assert bo.__name__ == ""
        bo.target_id = "target"
        assert bo.target_id == "target"
        bo.ns = ""
        bo.id = None
        assert bo.id is None
        assert not bo.ns
        pytest.raises(NotImplementedError, bo.etree_element)
        element = config.etree.Element(f"{config.KMLNS}Base")
        pytest.raises(TypeError, bo.from_element)
        pytest.raises(TypeError, bo.from_element, element)
        bo.__name__ = "NotABaseObject"
        pytest.raises(TypeError, bo.from_element, element)
        # Note that we can coax baseclasses not to throw errors
        bo.__name__ = "Base"
        bo.ns = config.KMLNS
        bo.from_element(element)
        assert bo.id is None
        assert bo.ns == config.KMLNS
        assert not bo.etree_element(), None
        assert len(bo.to_string()) > 1

    def test_feature(self) -> None:
        f = kml._Feature(name="A Feature")
        pytest.raises(NotImplementedError, f.etree_element)
        assert f.name == "A Feature"
        assert f.visibility == 1
        assert f.isopen == 0
        assert f._atom_author is None
        assert f._atom_link is None
        assert f.address is None
        # self.assertEqual(f.phoneNumber, None)
        assert f._snippet is None
        assert f.description is None
        assert f._style_url is None
        assert f._styles == []
        assert f._timespan is None
        assert f._timestamp is None
        # self.assertEqual(f.region, None)
        # self.assertEqual(f.extended_data, None)

        f.__name__ = "Feature"
        f.style_url = "#default"
        assert "Feature>" in str(f.to_string())
        assert "#default" in str(f.to_string())

    def test_container(self) -> None:
        f = kml._Container(name="A Container")
        # apparently you can add documents to containes
        # d = kml.Document()
        # self.assertRaises(TypeError, f.append, d)
        p = kml.Placemark()
        f.append(p)
        pytest.raises(NotImplementedError, f.etree_element)

    def test_overlay(self) -> None:
        o = kml._Overlay(name="An Overlay")
        assert o._color is None
        assert o._draw_order is None
        assert o._icon is None
        pytest.raises(NotImplementedError, o.etree_element)


class TestBuildKml:
    """Build a simple KML File"""

    def setup_method(self) -> None:
        """Always test with the same parser."""
        config.set_etree_implementation(xml.etree.ElementTree)
        config.set_default_namespaces()

    def test_kml(self) -> None:
        """kml file without contents"""
        k = kml.KML()
        assert not list(k.features())
        assert (
            str(k.to_string())[:51]
            == '<kml:kml xmlns:kml="http://www.opengis.net/kml/2.2" />'[:51]
        )
        k2 = kml.KML()
        k2.from_string(k.to_string())
        assert k.to_string() == k2.to_string()

    def test_folder(self) -> None:
        """KML file with folders"""
        ns = "{http://www.opengis.net/kml/2.2}"  # noqa: FS003
        k = kml.KML()
        f = kml.Folder(ns, "id", "name", "description")
        nf = kml.Folder(ns, "nested-id", "nested-name", "nested-description")
        f.append(nf)
        k.append(f)
        f2 = kml.Folder(ns, "id2", "name2", "description2")
        k.append(f2)
        assert len(list(k.features())) == 2
        assert len(list(list(k.features())[0].features())) == 1
        k2 = kml.KML()
        s = k.to_string()
        k2.from_string(s)
        assert s == k2.to_string()

    def test_placemark(self) -> None:
        ns = "{http://www.opengis.net/kml/2.2}"  # noqa: FS003
        k = kml.KML(ns=ns)
        p = kml.Placemark(ns, "id", "name", "description")
        p.geometry = Point(0.0, 0.0, 0.0)
        p2 = kml.Placemark(ns, "id2", "name2", "description2")
        p2.geometry = LineString([(0, 0, 0), (1, 1, 1)])
        k.append(p)
        k.append(p2)
        assert len(list(k.features())) == 2
        k2 = kml.KML()
        k2.from_string(k.to_string(prettyprint=True))
        assert k.to_string() == k2.to_string()

    def test_document(self) -> None:
        k = kml.KML()
        ns = "{http://www.opengis.net/kml/2.2}"  # noqa: FS003
        d = kml.Document(ns, "docid", "doc name", "doc description")
        f = kml.Folder(ns, "fid", "f name", "f description")
        k.append(d)
        d.append(f)
        nf = kml.Folder(ns, "nested-fid", "nested f name", "nested f description")
        f.append(nf)
        f2 = kml.Folder(ns, "id2", "name2", "description2")
        d.append(f2)
        p = kml.Placemark(ns, "id", "name", "description")
        p.geometry = Polygon([(0, 0, 0), (1, 1, 0), (1, 0, 1)])
        p2 = kml.Placemark(ns, "id2", "name2", "description2")
        # p2 does not have a geometry!
        f2.append(p)
        nf.append(p2)
        assert len(list(k.features())) == 1
        assert len(list(list(k.features())[0].features())) == 2
        k2 = kml.KML()
        k2.from_string(k.to_string())
        assert k.to_string() == k2.to_string()

    def test_author(self) -> None:
        d = kml.Document()
        d.author = "Christian Ledermann"
        assert "Christian Ledermann" in str(d.to_string())
        a = atom.Author(
            name="Nobody", uri="http://localhost", email="cl@donotreply.com"
        )
        d.author = a
        assert d.author == "Nobody"
        assert "Christian Ledermann" not in str(d.to_string())
        assert "Nobody" in str(d.to_string())
        assert "http://localhost" in str(d.to_string())
        assert "cl@donotreply.com" in str(d.to_string())
        d2 = kml.Document()
        d2.from_string(d.to_string())
        assert d.to_string() == d2.to_string()
        d.author = None

    def test_link(self) -> None:
        d = kml.Document()
        d.link = "http://localhost"
        assert "http://localhost" in str(d.to_string())
        d.link = atom.Link(href="#here")
        assert "#here" in str(d.to_string())
        # pytest.raises(TypeError, d.link, object)
        d2 = kml.Document()
        d2.from_string(d.to_string())
        assert d.to_string() == d2.to_string()
        d.link = None

    def test_address(self) -> None:
        address = "1600 Amphitheatre Parkway, Mountain View, CA 94043, USA"
        d = kml.Document()
        d.address = address
        assert address in str(d.to_string())
        assert "address>" in str(d.to_string())

    def test_phone_number(self) -> None:
        phone = "+1 234 567 8901"
        d = kml.Document()
        d.phone_number = phone
        assert phone in str(d.to_string())
        assert "phoneNumber>" in str(d.to_string())


class TestKmlFromString:
    def test_document(self) -> None:
        doc = """<kml xmlns="http://www.opengis.net/kml/2.2">
        <Document targetId="someTargetId">
          <name>Document.kml</name>
          <open>1</open>
          <Style id="exampleStyleDocument">
            <LabelStyle>
              <color>ff0000cc</color>
            </LabelStyle>
          </Style>
          <Placemark>
            <name>Document Feature 1</name>
            <styleUrl>#exampleStyleDocument</styleUrl>
            <Point>
              <coordinates>-122.371,37.816,0</coordinates>
            </Point>
          </Placemark>
          <Placemark targetId="someTargetId">
            <name>Document Feature 2</name>
            <styleUrl>#exampleStyleDocument</styleUrl>
            <Point>
              <coordinates>-122.370,37.817,0</coordinates>
            </Point>
          </Placemark>
        </Document>
        </kml>"""

        k = kml.KML()
        k.from_string(doc)
        assert len(list(k.features())) == 1
        assert len(list(list(k.features())[0].features())) == 2
        k2 = kml.KML()
        k2.from_string(k.to_string())
        assert k.to_string() == k2.to_string()

    def test_document_booleans(self) -> None:
        doc = """<kml xmlns="http://www.opengis.net/kml/2.2">
        <Document targetId="someTargetId">
          <name>Document.kml</name>
          <visibility>true</visibility>
          <open>1</open>
        </Document>
        </kml>"""

        k = kml.KML()
        k.from_string(doc)
        assert list(k.features())[0].visibility == 1
        assert list(k.features())[0].isopen == 1
        doc = """<kml xmlns="http://www.opengis.net/kml/2.2">
        <Document targetId="someTargetId">
          <name>Document.kml</name>
          <visibility>0</visibility>
          <open>false</open>
        </Document>
        </kml>"""

        k = kml.KML()
        k.from_string(doc)
        assert list(k.features())[0].visibility == 0
        assert list(k.features())[0].isopen == 0

    def test_folders(self) -> None:
        doc = """<kml xmlns="http://www.opengis.net/kml/2.2">
        <Folder>
          <name>Folder.kml</name>
          <open>1</open>
          <description>
            A folder is a container that can hold multiple other objects
          </description>
          <Placemark>
            <name>Folder object 1 (Placemark)</name>
            <Point>
              <coordinates>-122.377588,37.830266,0</coordinates>
            </Point>
          </Placemark>
          <Placemark>
            <name>Folder object 2 (Polygon)</name>
            <Polygon>
              <outerBoundaryIs>
                <LinearRing>
                  <coordinates>
                    -122.377830,37.830445,0
                    -122.377576,37.830631,0
                    -122.377840,37.830642,0
                    -122.377830,37.830445,0
                  </coordinates>
                </LinearRing>
              </outerBoundaryIs>
            </Polygon>
          </Placemark>
          <Placemark>
            <name>Folder object 3 (Path)</name>
            <LineString>
              <tessellate>1</tessellate>
              <coordinates>
                -122.378009,37.830128,0 -122.377885,37.830379,0
              </coordinates>
            </LineString>
          </Placemark>
        </Folder>
        </kml>"""

        k = kml.KML()
        k.from_string(doc)
        assert len(list(k.features())) == 1
        assert len(list(list(k.features())[0].features())) == 3
        k2 = kml.KML()
        k2.from_string(k.to_string())
        assert k.to_string() == k2.to_string()

    def test_placemark(self) -> None:
        doc = """<kml xmlns="http://www.opengis.net/kml/2.2">
          <Placemark>
            <name>Simple placemark</name>
            <description>Attached to the ground. Intelligently places itself
               at the height of the underlying terrain.</description>
            <Point>
              <coordinates>-122.0822035425683,37.42228990140251,0</coordinates>
            </Point>
          </Placemark>
        </kml>"""

        k = kml.KML()
        k.from_string(doc)
        assert len(list(k.features())) == 1
        assert list(k.features())[0].name == "Simple placemark"
        k2 = kml.KML()
        k2.from_string(k.to_string())
        assert k.to_string() == k2.to_string()

    def test_polygon(self) -> None:
        doc = """
        <kml xmlns="http://www.opengis.net/kml/2.2">
          <Placemark>
            <name>South Africa</name>
            <Polygon>
              <outerBoundaryIs>
                <LinearRing>
                  <coordinates>
                    31.521,-29.257,0
                    31.326,-29.402,0
                    30.902,-29.91,0
                    30.623,-30.424,0
                    30.056,-31.14,0
                    28.926,-32.172,0
                    28.22,-32.772,0
                    27.465,-33.227,0
                    26.419,-33.615,0
                    25.91,-33.667,0
                    25.781,-33.945,0
                    25.173,-33.797,0
                    24.678,-33.987,0
                    23.594,-33.794,0
                    22.988,-33.916,0
                    22.574,-33.864,0
                    21.543,-34.259,0
                    20.689,-34.417,0
                    20.071,-34.795,0
                    19.616,-34.819,0
                    19.193,-34.463,0
                    18.855,-34.444,0
                    18.425,-33.998,0
                    18.377,-34.137,0
                    18.244,-33.868,0
                    18.25,-33.281,0
                    17.925,-32.611,0
                    18.248,-32.429,0
                    18.222,-31.662,0
                    17.567,-30.726,0
                    17.064,-29.879,0
                    17.063,-29.876,0
                    16.345,-28.577,0
                    16.824,-28.082,0
                    17.219,-28.356,0
                    17.387,-28.784,0
                    17.836,-28.856,0
                    18.465,-29.045,0
                    19.002,-28.972,0
                    19.895,-28.461,0
                    19.896,-24.768,0
                    20.166,-24.918,0
                    20.759,-25.868,0
                    20.666,-26.477,0
                    20.89,-26.829,0
                    21.606,-26.727,0
                    22.106,-26.28,0
                    22.58,-25.979,0
                    22.824,-25.5,0
                    23.312,-25.269,0
                    23.734,-25.39,0
                    24.211,-25.67,0
                    25.025,-25.72,0
                    25.665,-25.487,0
                    25.766,-25.175,0
                    25.942,-24.696,0
                    26.486,-24.616,0
                    26.786,-24.241,0
                    27.119,-23.574,0
                    28.017,-22.828,0
                    29.432,-22.091,0
                    29.839,-22.102,0
                    30.323,-22.272,0
                    30.66,-22.152,0
                    31.191,-22.252,0
                    31.67,-23.659,0
                    31.931,-24.369,0
                    31.752,-25.484,0
                    31.838,-25.843,0
                    31.333,-25.66,0
                    31.044,-25.731,0
                    30.95,-26.023,0
                    30.677,-26.398,0
                    30.686,-26.744,0
                    31.283,-27.286,0
                    31.868,-27.178,0
                    32.072,-26.734,0
                    32.83,-26.742,0
                    32.58,-27.47,0
                    32.462,-28.301,0
                    32.203,-28.752,0
                    31.521,-29.257,0
                  </coordinates>
                </LinearRing>
              </outerBoundaryIs>
              <innerBoundaryIs>
                <LinearRing>
                  <coordinates>
                    28.978,-28.956,0
                    28.542,-28.648,0
                    28.074,-28.851,0
                    27.533,-29.243,0
                    26.999,-29.876,0
                    27.749,-30.645,0
                    28.107,-30.546,0
                    28.291,-30.226,0
                    28.848,-30.07,0
                    29.018,-29.744,0
                    29.325,-29.257,0
                    28.978,-28.956,0
                  </coordinates>
                </LinearRing>
              </innerBoundaryIs>
            </Polygon>
          </Placemark>
        </kml>"""

        k = kml.KML()
        k.from_string(doc)
        assert len(list(k.features())) == 1
        assert isinstance(list(k.features())[0].geometry, Polygon)
        k2 = kml.KML()
        k2.from_string(k.to_string())
        assert k.to_string() == k2.to_string()

    def test_multipoints(self) -> None:
        doc = """<kml xmlns="http://www.opengis.net/kml/2.2">
        <Placemark id="feat_2">
            <name>MultiPoint</name>
            <styleUrl>#stylesel_9</styleUrl>
            <MultiGeometry id="geom_0">
                <Point id="geom_5">
                    <coordinates>16,-35,0.0</coordinates>
                </Point>
                <Point id="geom_6">
                    <coordinates>16,-33,0.0</coordinates>
                </Point>
                <Point id="geom_7">
                    <coordinates>16,-31,0.0</coordinates>
                </Point>
                <Point id="geom_8">
                    <coordinates>16,-29,0.0</coordinates>
                </Point>
                <Point id="geom_9">
                    <coordinates>16,-27,0.0</coordinates>
                </Point>
                <Point id="geom_10">
                    <coordinates>16,-25,0.0</coordinates>
                </Point>
                <Point id="geom_11">
                    <coordinates>16,-23,0.0</coordinates>
                </Point>
                <Point id="geom_12">
                    <coordinates>16,-21,0.0</coordinates>
                </Point>
                <Point id="geom_15">
                    <coordinates>18,-35,0.0</coordinates>
                </Point>
                <Point id="geom_16">
                    <coordinates>18,-33,0.0</coordinates>
                </Point>
                <Point id="geom_17">
                    <coordinates>18,-31,0.0</coordinates>
                </Point>
                <Point id="geom_18">
                    <coordinates>18,-29,0.0</coordinates>
                </Point>
            </MultiGeometry>
        </Placemark></kml>"""

        k = kml.KML()
        k.from_string(doc)
        assert len(list(k.features())) == 1
        assert isinstance(list(k.features())[0].geometry, MultiPoint)
        assert len(list(list(k.features())[0].geometry.geoms)) == 12
        k2 = kml.KML()
        k2.from_string(k.to_string())
        assert k.to_string() == k2.to_string()

    def test_atom(self) -> None:
        pass

    def test_schema(self) -> None:
        doc = """<Schema name="TrailHeadType" id="TrailHeadTypeId">
            <SimpleField type="string" name="TrailHeadName">
              <displayName><![CDATA[<b>Trail Head Name</b>]]></displayName>
            </SimpleField>
            <SimpleField type="double" name="TrailLength">
              <displayName><![CDATA[<i>The length in miles</i>]]></displayName>
            </SimpleField>
            <SimpleField type="int" name="ElevationGain">
              <displayName><![CDATA[<i>change in altitude</i>]]></displayName>
            </SimpleField>
          </Schema> """

        s = kml.Schema(ns="", id="default")
        s.from_string(doc)
        assert len(list(s.simple_fields)) == 3
        assert list(s.simple_fields)[0]["type"] == "string"
        assert list(s.simple_fields)[1]["type"] == "double"
        assert list(s.simple_fields)[2]["type"] == "int"
        assert list(s.simple_fields)[0]["name"] == "TrailHeadName"
        assert list(s.simple_fields)[1]["name"] == "TrailLength"
        assert list(s.simple_fields)[2]["name"] == "ElevationGain"
        assert list(s.simple_fields)[0]["displayName"] == "<b>Trail Head Name</b>"
        assert list(s.simple_fields)[1]["displayName"] == "<i>The length in miles</i>"
        assert list(s.simple_fields)[2]["displayName"] == "<i>change in altitude</i>"
        s1 = kml.Schema(ns="", id="default")
        s1.from_string(s.to_string())
        assert len(list(s1.simple_fields)) == 3
        assert list(s1.simple_fields)[0]["type"] == "string"
        assert list(s1.simple_fields)[1]["name"] == "TrailLength"
        assert list(s1.simple_fields)[2]["displayName"] == "<i>change in altitude</i>"
        assert s.to_string() == s1.to_string()
        doc1 = f"""<kml xmlns="http://www.opengis.net/kml/2.2">
            <Document>
            {doc}
        </Document>
        </kml>"""
        k = kml.KML()
        k.from_string(doc1)
        d = list(k.features())[0]
        s2 = list(d.schemata())[0]
        s.ns = config.KMLNS
        assert s.to_string() == s2.to_string()
        k1 = kml.KML()
        k1.from_string(k.to_string())
        assert "Schema" in k1.to_string()
        assert "SimpleField" in k1.to_string()
        assert k1.to_string() == k.to_string()

    def test_snippet(self) -> None:
        doc = """<kml xmlns="http://www.opengis.net/kml/2.2">
        <Placemark>
        <Snippet maxLines="2" >Short Desc</Snippet>
        </Placemark> </kml>"""

        k = kml.KML()
        k.from_string(doc)
        assert list(k.features())[0].snippet["text"] == "Short Desc"
        assert list(k.features())[0].snippet["maxLines"] == 2
        list(k.features())[0]._snippet["maxLines"] = 3
        assert list(k.features())[0].snippet["maxLines"] == 3
        assert 'maxLines="3"' in k.to_string()
        list(k.features())[0].snippet = {"text": "Annother Snippet"}
        assert "maxLines" not in k.to_string()
        assert "Annother Snippet" in k.to_string()
        list(k.features())[0].snippet = "Diffrent Snippet"
        assert "maxLines" not in k.to_string()
        assert "Diffrent Snippet" in k.to_string()

    def test_from_wrong_string(self) -> None:
        doc = kml.KML()
        pytest.raises(TypeError, doc.from_string, "<xml></xml>")

    def test_from_string_with_unbound_prefix(self) -> None:
        doc = """<kml xmlns="http://www.opengis.net/kml/2.2">
        <Placemark>
        <ExtendedData>
          <lc:attachment>image.png</lc:attachment>
        </ExtendedData>
        </Placemark> </kml>"""
        if LXML:
            config.set_etree_implementation(lxml.etree)
            k = kml.KML()
            k.from_string(doc)
            assert len(list(k.features())) == 1
        config.set_etree_implementation(xml.etree.ElementTree)
        k = kml.KML()
        pytest.raises(xml.etree.ElementTree.ParseError, k.from_string, doc)

    def test_address(self) -> None:
        doc = kml.Document()

        doc.from_string(
            """
        <kml:Document xmlns:kml="http://www.opengis.net/kml/2.2" id="pm-id">
            <kml:name>pm-name</kml:name>
            <kml:description>pm-description</kml:description>
            <kml:visibility>1</kml:visibility>
            <kml:address>1600 Amphitheatre Parkway,...</kml:address>
        </kml:Document>
        """
        )

        doc2 = kml.Document()
        doc2.from_string(doc.to_string())
        assert doc.to_string() == doc2.to_string()

    def test_phone_number(self) -> None:
        doc = kml.Document()

        doc.from_string(
            """
        <kml:Document xmlns:kml="http://www.opengis.net/kml/2.2" id="pm-id">
            <kml:name>pm-name</kml:name>
            <kml:description>pm-description</kml:description>
            <kml:visibility>1</kml:visibility>
            <kml:phoneNumber>+1 234 567 8901</kml:phoneNumber>
        </kml:Document>
        """
        )

        doc2 = kml.Document()
        doc2.from_string(doc.to_string())
        assert doc.to_string() == doc2.to_string()

    def test_groundoverlay(self) -> None:
        doc = kml.KML()

        doc.from_string(
            """
            <kml xmlns="http://www.opengis.net/kml/2.2">
              <Folder>
                <name>Ground Overlays</name>
                <description>Examples of ground overlays</description>
                <GroundOverlay>
                  <name>Large-scale overlay on terrain</name>
                  <description>Overlay shows Mount Etna erupting
                      on July 13th, 2001.</description>
                  <Icon>
                    <href>http://developers.google.com/kml/etna.jpg</href>
                  </Icon>
                  <LatLonBox>
                    <north>37.91904192681665</north>
                    <south>37.46543388598137</south>
                    <east>15.35832653742206</east>
                    <west>14.60128369746704</west>
                    <rotation>-0.1556640799496235</rotation>
                  </LatLonBox>
                </GroundOverlay>
              </Folder>
            </kml>
            """
        )

        doc2 = kml.KML()
        doc2.from_string(doc.to_string())
        assert doc.to_string() == doc2.to_string()

    def test_linarring_placemark(self) -> None:
        doc = kml.KML()
        doc.from_string(
            """<kml xmlns="http://www.opengis.net/kml/2.2">
        <Placemark>
          <LinearRing>
            <coordinates>0.0,0.0 1.0,0.0 1.0,1.0 0.0,0.0</coordinates>
          </LinearRing>
        </Placemark> </kml>"""
        )
        doc2 = kml.KML()
        doc2.from_string(doc.to_string())
        assert isinstance(list(doc.features())[0].geometry, LinearRing)
        assert doc.to_string() == doc2.to_string()


class TestStyle:
    def test_styleurl(self) -> None:
        f = kml.Document()
        f.style_url = "#somestyle"
        assert f.style_url == "#somestyle"
        assert isinstance(f._style_url, styles.StyleUrl)
        s = styles.StyleUrl(config.KMLNS, url="#otherstyle")
        f.style_url = s
        assert isinstance(f._style_url, styles.StyleUrl)
        assert f.style_url == "#otherstyle"
        f2 = kml.Document()
        f2.from_string(f.to_string())
        assert f.to_string() == f2.to_string()

    def test_style(self) -> None:
        lstyle = styles.LineStyle(color="red", width=2.0)
        style = styles.Style(styles=[lstyle])
        f = kml.Document(styles=[style])
        f2 = kml.Document()
        f2.from_string(f.to_string(prettyprint=True))
        assert f.to_string() == f2.to_string()

    def test_polystyle_fill(self) -> None:
        styles.PolyStyle()

    def test_polystyle_outline(self) -> None:
        styles.PolyStyle()


class TestStyleUsage:
    def test_create_document_style(self) -> None:
        style = styles.Style(styles=[styles.PolyStyle(color="7f000000")])

        doc = kml.Document(styles=[style])

        doc2 = kml.Document()
        doc2.append_style(style)

        expected = """
            <kml:Document xmlns:kml="http://www.opengis.net/kml/2.2">
              <kml:visibility>1</kml:visibility>
                <kml:Style>
                  <kml:PolyStyle>
                    <kml:color>7f000000</kml:color>
                    <kml:fill>1</kml:fill>
                    <kml:outline>1</kml:outline>
                  </kml:PolyStyle>
                </kml:Style>
            </kml:Document>
        """

        doc3 = kml.Document()
        doc3.from_string(expected)

        assert doc.to_string() == doc2.to_string()
        assert doc2.to_string() == doc3.to_string()
        assert doc.to_string() == doc3.to_string()

    def test_create_placemark_style(self) -> None:
        style = styles.Style(styles=[styles.PolyStyle(color="7f000000")])

        place = kml.Placemark(styles=[style])

        place2 = kml.Placemark()
        place2.append_style(style)

        expected = """
            <kml:Placemark xmlns:kml="http://www.opengis.net/kml/2.2">
              <kml:visibility>1</kml:visibility>
                <kml:Style>
                  <kml:PolyStyle>
                    <kml:color>7f000000</kml:color>
                    <kml:fill>1</kml:fill>
                    <kml:outline>1</kml:outline>
                  </kml:PolyStyle>
                </kml:Style>
            </kml:Placemark>
        """

        place3 = kml.Placemark()
        place3.from_string(expected)
        assert place.to_string() == place2.to_string()
        assert place2.to_string() == place3.to_string()
        assert place.to_string() == place3.to_string()


class TestStyleFromString:
    def test_styleurl(self) -> None:
        doc = """<kml xmlns="http://www.opengis.net/kml/2.2">
        <Document>
          <name>Document.kml</name>
          <open>1</open>
          <styleUrl>#default</styleUrl>
        </Document>
        </kml>"""

        k = kml.KML()
        k.from_string(doc)
        assert len(list(k.features())) == 1
        assert list(k.features())[0].style_url == "#default"
        k2 = kml.KML()
        k2.from_string(k.to_string())
        assert k.to_string() == k2.to_string()

    def test_balloonstyle(self) -> None:
        doc = """<kml xmlns="http://www.opengis.net/kml/2.2">
        <Document>
          <name>Document.kml</name>
          <Style id="exampleBalloonStyle">
            <BalloonStyle>
              <!-- a background color for the balloon -->
              <bgColor>ffffffbb</bgColor>
              <!-- styling of the balloon text -->
              <textColor>ff000000</textColor>
              <text><![CDATA[
              <b><font color="#CC0000" size="+3">$[name]</font></b>
              <br/><br/>
              <font face="Courier">$[description]</font>
              <br/><br/>
              Extra text that will appear in the description balloon
              <br/><br/>
              <!-- insert the to/from hyperlinks -->
              $[geDirections]
              ]]></text>
              <!-- kml:displayModeEnum -->
              <displayMode>default</displayMode>
            </BalloonStyle>
          </Style>
        </Document>
        </kml>"""

        k = kml.KML()
        k.from_string(doc)
        assert len(list(k.features())) == 1
        assert isinstance(list(list(k.features())[0].styles())[0], styles.Style)
        style = list(list(list(k.features())[0].styles())[0].styles())[0]
        assert isinstance(style, styles.BalloonStyle)
        assert style.bg_color == "ffffffbb"
        assert style.text_color == "ff000000"
        assert style.display_mode == "default"
        assert "$[geDirections]" in style.text
        assert "$[description]" in style.text
        k2 = kml.KML()
        k2.from_string(k.to_string())
        assert k2.to_string() == k.to_string()

    def test_balloonstyle_old_color(self) -> None:
        doc = """<kml xmlns="http://www.opengis.net/kml/2.2">
        <Document>
          <name>Document.kml</name>
          <Style id="exampleBalloonStyle">
            <BalloonStyle>
              <!-- a background color for the balloon -->
              <color>ffffffbb</color>
            </BalloonStyle>
          </Style>
        </Document>
        </kml>"""

        k = kml.KML()
        k.from_string(doc)
        assert len(list(k.features())) == 1
        assert isinstance(list(list(k.features())[0].styles())[0], styles.Style)
        style = list(list(list(k.features())[0].styles())[0].styles())[0]
        assert isinstance(style, styles.BalloonStyle)
        assert style.bg_color == "ffffffbb"
        k2 = kml.KML()
        k2.from_string(k.to_string())
        assert k2.to_string() == k.to_string()

    def test_labelstyle(self) -> None:
        doc = """<kml xmlns="http://www.opengis.net/kml/2.2">
        <Document>
          <name>Document.kml</name>
          <open>1</open>
          <Style id="exampleStyleDocument">
            <LabelStyle>
              <color>ff0000cc</color>
            </LabelStyle>
          </Style>
        </Document>
        </kml>"""

        k = kml.KML()
        k.from_string(doc)
        assert len(list(k.features())) == 1
        assert isinstance(list(list(k.features())[0].styles())[0], styles.Style)
        style = list(list(list(k.features())[0].styles())[0].styles())[0]
        assert isinstance(style, styles.LabelStyle)
        assert style.color == "ff0000cc"
        assert style.color_mode is None
        k2 = kml.KML()
        k2.from_string(k.to_string())
        assert k.to_string() == k2.to_string()

    def test_iconstyle(self) -> None:
        doc = """<kml xmlns="http://www.opengis.net/kml/2.2">
        <Document>
           <Style id="randomColorIcon">
              <IconStyle>
                 <color>ff00ff00</color>
                 <colorMode>random</colorMode>
                 <scale>1.1</scale>
                 <heading>0</heading>
                 <Icon>
                    <href>http://maps.google.com/icon21.png</href>
                 </Icon>
              </IconStyle>
           </Style>
        </Document>
        </kml>"""

        k = kml.KML()
        k.from_string(doc)
        assert len(list(k.features())) == 1
        assert isinstance(list(list(k.features())[0].styles())[0], styles.Style)
        style = list(list(list(k.features())[0].styles())[0].styles())[0]
        assert isinstance(style, styles.IconStyle)
        assert style.color == "ff00ff00"
        assert style.scale == 1.1
        assert style.color_mode == "random"
        assert style.heading == 0.0
        assert style.icon_href == "http://maps.google.com/icon21.png"
        k2 = kml.KML()
        k2.from_string(k.to_string())
        assert k.to_string() == k2.to_string()

    def test_linestyle(self) -> None:
        doc = """<kml xmlns="http://www.opengis.net/kml/2.2">
        <Document>
          <name>LineStyle.kml</name>
          <open>1</open>
          <Style id="linestyleExample">
            <LineStyle>
              <color>7f0000ff</color>
              <width>4</width>
            </LineStyle>
          </Style>
        </Document>
        </kml>"""

        k = kml.KML()
        k.from_string(doc)
        assert len(list(k.features())) == 1
        assert isinstance(list(list(k.features())[0].styles())[0], styles.Style)
        style = list(list(list(k.features())[0].styles())[0].styles())[0]
        assert isinstance(style, styles.LineStyle)
        assert style.color == "7f0000ff"
        assert style.width == 4
        k2 = kml.KML()
        k2.from_string(k.to_string())
        assert k.to_string() == k2.to_string()

    def test_polystyle(self) -> None:
        doc = """<kml xmlns="http://www.opengis.net/kml/2.2">
        <Document>
          <name>PolygonStyle.kml</name>
          <open>1</open>
          <Style id="examplePolyStyle">
            <PolyStyle>
              <color>ff0000cc</color>
              <colorMode>random</colorMode>
            </PolyStyle>
          </Style>
        </Document>
        </kml>"""

        # XXX fill and outline
        k = kml.KML()
        k.from_string(doc)
        assert len(list(k.features())) == 1
        assert isinstance(list(list(k.features())[0].styles())[0], styles.Style)
        style = list(list(list(k.features())[0].styles())[0].styles())[0]
        assert isinstance(style, styles.PolyStyle)
        assert style.color == "ff0000cc"
        assert style.color_mode == "random"
        k2 = kml.KML()
        k2.from_string(k.to_string())
        assert k.to_string() == k2.to_string()

    def test_polystyle_boolean_fill(self) -> None:
        doc = """<kml xmlns="http://www.opengis.net/kml/2.2">
        <Document>
          <name>PolygonStyle.kml</name>
          <open>1</open>
          <Style id="examplePolyStyle">
            <PolyStyle>
              <fill>false</fill>
            </PolyStyle>
          </Style>
        </Document>
        </kml>"""

        k = kml.KML()
        k.from_string(doc)
        style = list(list(list(k.features())[0].styles())[0].styles())[0]
        assert isinstance(style, styles.PolyStyle)
        assert style.fill == 0
        k2 = kml.KML()
        k2.from_string(k.to_string())
        assert k.to_string() == k2.to_string()

    def test_polystyle_boolean_outline(self) -> None:
        doc = """<kml xmlns="http://www.opengis.net/kml/2.2">
        <Document>
          <name>PolygonStyle.kml</name>
          <open>1</open>
          <Style id="examplePolyStyle">
            <PolyStyle>
              <outline>false</outline>
            </PolyStyle>
          </Style>
        </Document>
        </kml>"""

        k = kml.KML()
        k.from_string(doc)
        style = list(list(list(k.features())[0].styles())[0].styles())[0]
        assert isinstance(style, styles.PolyStyle)
        assert style.outline == 0
        k2 = kml.KML()
        k2.from_string(k.to_string())
        assert k.to_string() == k2.to_string()

    def test_polystyle_float_fill(self) -> None:
        doc = """<kml xmlns="http://www.opengis.net/kml/2.2">
        <Document>
          <name>PolygonStyle.kml</name>
          <open>1</open>
          <Style id="examplePolyStyle">
            <PolyStyle>
              <fill>0.0</fill>
            </PolyStyle>
          </Style>
        </Document>
        </kml>"""

        k = kml.KML()
        k.from_string(doc)
        style = list(list(list(k.features())[0].styles())[0].styles())[0]
        assert isinstance(style, styles.PolyStyle)
        assert style.fill == 0
        k2 = kml.KML()
        k2.from_string(k.to_string())
        assert k.to_string() == k2.to_string()

    def test_polystyle_float_outline(self) -> None:
        doc = """<kml xmlns="http://www.opengis.net/kml/2.2">
        <Document>
          <name>PolygonStyle.kml</name>
          <open>1</open>
          <Style id="examplePolyStyle">
            <PolyStyle>
              <outline>0.0</outline>
            </PolyStyle>
          </Style>
        </Document>
        </kml>"""

        k = kml.KML()
        k.from_string(doc)
        style = list(list(list(k.features())[0].styles())[0].styles())[0]
        assert isinstance(style, styles.PolyStyle)
        assert style.outline == 0
        k2 = kml.KML()
        k2.from_string(k.to_string())
        assert k.to_string() == k2.to_string()

    def test_styles(self) -> None:
        doc = """<kml xmlns="http://www.opengis.net/kml/2.2">
        <Document>
          <!-- Begin Style Definitions -->
          <Style id="myDefaultStyles">
            <IconStyle>
              <color>a1ff00ff</color>
              <scale>1.399999976158142</scale>
              <Icon>
                <href>http://myserver.com/icon.jpg</href>
              </Icon>
            </IconStyle>
            <LabelStyle>
              <color>7fffaaff</color>
              <scale>1.5</scale>
            </LabelStyle>
            <LineStyle>
              <color>ff0000ff</color>
              <width>15</width>
            </LineStyle>
            <PolyStyle>
              <color>7f7faaaa</color>
              <colorMode>random</colorMode>
            </PolyStyle>
          </Style>
          <!-- End Style Definitions -->
        </Document>
        </kml>"""

        k = kml.KML()
        k.from_string(doc)
        assert len(list(k.features())) == 1
        assert isinstance(list(list(k.features())[0].styles())[0], styles.Style)
        style = list(list(list(k.features())[0].styles())[0].styles())
        assert len(style) == 4
        k2 = kml.KML()
        k2.from_string(k.to_string())
        assert k.to_string() == k2.to_string()

    def test_stylemapurl(self) -> None:
        doc = """<kml xmlns="http://www.opengis.net/kml/2.2">
        <Document>
          <StyleMap id="styleMapExample">
            <Pair>
              <key>normal</key>
              <styleUrl>#normalState</styleUrl>
            </Pair>
            <Pair>
              <key>highlight</key>
              <styleUrl>#highlightState</styleUrl>
            </Pair>
          </StyleMap>
          </Document>
        </kml>"""

        k = kml.KML()
        k.from_string(doc)
        assert len(list(k.features())) == 1
        assert isinstance(list(list(k.features())[0].styles())[0], styles.StyleMap)
        sm = list(list(list(k.features())[0].styles()))[0]
        assert isinstance(sm.normal, styles.StyleUrl)
        assert sm.normal.url == "#normalState"
        assert isinstance(sm.highlight, styles.StyleUrl)
        assert sm.highlight.url == "#highlightState"
        k2 = kml.KML()
        k2.from_string(k.to_string())
        assert k.to_string() == k2.to_string()

    def test_stylemapstyles(self) -> None:
        doc = """<kml xmlns="http://www.opengis.net/kml/2.2">
        <Document>
          <StyleMap id="styleMapExample">
            <Pair>
              <key>normal</key>
              <Style id="exampleStyleDocument">
                <LabelStyle>
                  <color>ff0000cc</color>
                </LabelStyle>
              </Style>
            </Pair>
            <Pair>
              <key>highlight</key>
              <Style id="examplePolyStyle">
                <PolyStyle>
                  <color>ff0000cc</color>
                  <colorMode>random</colorMode>
                </PolyStyle>
                <LineStyle>
                  <color>ff0000ff</color>
                  <width>15</width>
                </LineStyle>
              </Style>
            </Pair>
          </StyleMap>
          </Document>
        </kml>"""

        k = kml.KML()
        k.from_string(doc)
        assert len(list(k.features())) == 1
        assert isinstance(list(list(k.features())[0].styles())[0], styles.StyleMap)
        sm = list(list(list(k.features())[0].styles()))[0]
        assert isinstance(sm.normal, styles.Style)
        assert len(list(sm.normal.styles())) == 1
        assert isinstance(list(sm.normal.styles())[0], styles.LabelStyle)
        assert isinstance(sm.highlight, styles.Style)
        assert isinstance(sm.highlight, styles.Style)
        assert len(list(sm.highlight.styles())) == 2
        assert isinstance(list(sm.highlight.styles())[0], styles.LineStyle)
        assert isinstance(list(sm.highlight.styles())[1], styles.PolyStyle)
        k2 = kml.KML()
        k2.from_string(k.to_string())
        assert k.to_string() == k2.to_string()

    def test_get_style_by_url(self) -> None:
        doc = """<kml xmlns="http://www.opengis.net/kml/2.2">
        <Document>
          <name>Document.kml</name>
          <open>1</open>
          <Style id="exampleStyleDocument">
            <LabelStyle>
              <color>ff0000cc</color>
            </LabelStyle>
          </Style>
          <StyleMap id="styleMapExample">
            <Pair>
              <key>normal</key>
              <styleUrl>#normalState</styleUrl>
            </Pair>
            <Pair>
              <key>highlight</key>
              <styleUrl>#highlightState</styleUrl>
            </Pair>
          </StyleMap>
          <Style id="linestyleExample">
            <LineStyle>
              <color>7f0000ff</color>
              <width>4</width>
            </LineStyle>
          </Style>
        </Document>
        </kml>"""

        k = kml.KML()
        k.from_string(doc)
        assert len(list(k.features())) == 1
        document = list(k.features())[0]
        style = document.get_style_by_url(
            "http://localhost:8080/somepath#exampleStyleDocument"
        )
        assert isinstance(list(style.styles())[0], styles.LabelStyle)
        style = document.get_style_by_url("somepath#linestyleExample")
        assert isinstance(list(style.styles())[0], styles.LineStyle)
        style = document.get_style_by_url("#styleMapExample")
        assert isinstance(style, styles.StyleMap)


class TestSetGeometry:
    def test_point(self) -> None:
        p = Point(0, 1)
        g = Geometry(geometry=p)
        assert g.geometry == p
        g = Geometry(geometry=p.__geo_interface__)
        assert g.geometry.__geo_interface__ == p.__geo_interface__
        assert "Point" in str(g.to_string())
        assert "coordinates>0.000000,1.000000</" in str(g.to_string())

    def test_linestring(self) -> None:
        line = LineString([(0, 0), (1, 1)])
        g = Geometry(geometry=line)
        assert g.geometry == line
        assert "LineString" in str(g.to_string())
        assert "coordinates>0.000000,0.000000 1.000000,1.000000</" in str(g.to_string())
        g2 = Geometry()
        g2.from_string(g.to_string())
        assert g.to_string() == g2.to_string()

    def test_linearring(self) -> None:
        line = LinearRing([(0, 0), (1, 0), (1, 1), (0, 0)])
        g = Geometry(geometry=line)
        assert g.geometry == line
        assert "LinearRing" in str(g.to_string())
        assert (
            "coordinates>0.000000,0.000000 1.000000,0.000000 1.000000,1.000000 "
            "0.000000,0.000000</" in str(g.to_string())
        )

    def test_polygon(self) -> None:
        # without holes
        poly = Polygon([(0, 0), (1, 0), (1, 1), (0, 0)])
        g = Geometry(geometry=poly)
        assert g.geometry == poly
        assert "Polygon" in str(g.to_string())
        assert "outerBoundaryIs" in str(g.to_string())
        assert "innerBoundaryIs" not in str(g.to_string())
        assert "LinearRing" in str(g.to_string())
        assert (
            "coordinates>0.000000,0.000000 1.000000,0.000000 1.000000,1.000000 "
            "0.000000,0.000000</" in str(g.to_string())
        )
        # with holes
        p = Polygon(
            [(-1, -1), (2, -1), (2, 2), (-1, -1)],
            [[(0, 0), (1, 0), (1, 1), (0, 0)]],
        )
        g = Geometry(geometry=p)
        assert g.geometry == p
        assert "Polygon" in str(g.to_string())
        assert "outerBoundaryIs" in str(g.to_string())
        assert "innerBoundaryIs" in str(g.to_string())
        assert "LinearRing" in str(g.to_string())
        assert (
            "coordinates>0.000000,0.000000 1.000000,0.000000 1.000000,1.000000 "
            "0.000000,0.000000</" in str(g.to_string())
        )
        assert (
            "coordinates>-1.000000,-1.000000 2.000000,-1.000000 2.000000,2.000000 "
            "-1.000000,-1.000000</" in str(g.to_string())
        )

    def test_multipoint(self) -> None:
        p0 = Point(0, 1)
        p1 = Point(1, 1)
        g = Geometry(geometry=MultiPoint.from_points(p0, p1))
        assert "MultiGeometry" in str(g.to_string())
        assert "Point" in str(g.to_string())
        assert "coordinates>0.000000,1.000000</" in str(g.to_string())
        assert "coordinates>1.000000,1.000000</" in str(g.to_string())

    def test_multilinestring(self) -> None:
        l0 = LineString([(0, 0), (1, 0)])
        l1 = LineString([(0, 1), (1, 1)])
        g = Geometry(geometry=MultiLineString.from_linestrings(l0, l1))
        assert "MultiGeometry" in str(g.to_string())
        assert "LineString" in str(g.to_string())
        assert "coordinates>0.000000,0.000000 1.000000,0.000000</" in str(g.to_string())
        assert "coordinates>0.000000,1.000000 1.000000,1.000000</" in str(g.to_string())

    def test_multipolygon(self) -> None:
        # with holes
        p0 = Polygon(
            [(-1, -1), (2, -1), (2, 2), (-1, -1)], [[(0, 0), (1, 0), (1, 1), (0, 0)]]
        )
        # without holes
        p1 = Polygon([(3, 0), (4, 0), (4, 1), (3, 0)])
        g = Geometry(geometry=MultiPolygon.from_polygons(p0, p1))
        assert "MultiGeometry" in str(g.to_string())
        assert "Polygon" in str(g.to_string())
        assert "outerBoundaryIs" in str(g.to_string())
        assert "innerBoundaryIs" in str(g.to_string())
        assert "LinearRing" in str(g.to_string())
        assert (
            "coordinates>0.000000,0.000000 1.000000,0.000000 1.000000,1.000000 "
            "0.000000,0.000000</" in str(g.to_string())
        )
        assert (
            "coordinates>-1.000000,-1.000000 2.000000,-1.000000 2.000000,2.000000 "
            "-1.000000,-1.000000</" in str(g.to_string())
        )
        assert (
            "coordinates>3.000000,0.000000 4.000000,0.000000 4.000000,1.000000 "
            "3.000000,0.000000</" in str(g.to_string())
        )

    def test_geometrycollection(self) -> None:
        po = Polygon([(3, 0), (4, 0), (4, 1), (3, 0)])
        lr = LinearRing([(0, -1), (1, -1), (1, 1), (0, -1)])
        ls = LineString([(0, 0), (1, 1)])
        p = Point(0, 1)
        # geo_if = {'type': 'GeometryCollection', 'geometries': [
        #     po.__geo_interface__, p.__geo_interface__,
        #     ls.__geo_interface__, lr.__geo_interface__]}
        g = Geometry(geometry=GeometryCollection([po, p, ls, lr]))
        # g1 = Geometry(geometry=shape(geo_if))
        # self.assertEqual(g1.__geo_interface__, g.__geo_interface__)
        assert "MultiGeometry" in str(g.to_string())
        assert "Polygon" in str(g.to_string())
        assert "outerBoundaryIs" in str(g.to_string())
        assert "innerBoundaryIs" not in str(g.to_string())
        assert "LinearRing" in str(g.to_string())
        assert (
            "coordinates>3.000000,0.000000 4.000000,0.000000 4.000000,1.000000 "
            "3.000000,0.000000</" in str(g.to_string())
        )
        assert "LineString" in str(g.to_string())
        assert "coordinates>0.000000,0.000000 1.000000,1.000000</" in str(g.to_string())
        assert "Point" in str(g.to_string())
        assert "coordinates>0.000000,1.000000</" in str(g.to_string())


<<<<<<< HEAD
=======
class TestGetGeometry:
    def test_altitude_mode(self):
        doc = """<kml:Point xmlns:kml="http://www.opengis.net/kml/2.2">
          <kml:coordinates>0.000000,1.000000</kml:coordinates>
          <kml:altitudeMode>clampToGround</kml:altitudeMode>
        </kml:Point>"""

        g = Geometry()
        assert g.altitude_mode is None
        g.from_string(doc)
        assert g.altitude_mode == "clampToGround"

    def test_extrude(self):
        doc = """<kml:Point xmlns:kml="http://www.opengis.net/kml/2.2">
          <kml:coordinates>0.000000,1.000000</kml:coordinates>
          <kml:extrude>1</kml:extrude>
        </kml:Point>"""

        g = Geometry()
        assert g.extrude is False
        g.from_string(doc)
        assert g.extrude is True

    def test_tesselate(self):
        doc = """<kml:Point xmlns:kml="http://www.opengis.net/kml/2.2">
          <kml:coordinates>0.000000,1.000000</kml:coordinates>
          <kml:tessellate>1</kml:tessellate>
        </kml:Point>"""

        g = Geometry()
        assert g.tessellate is False
        g.from_string(doc)
        assert g.tessellate is True

    def test_point(self):
        doc = """<kml:Point xmlns:kml="http://www.opengis.net/kml/2.2">
          <kml:coordinates>0.000000,1.000000</kml:coordinates>
        </kml:Point>"""

        g = Geometry()
        g.from_string(doc)
        assert g.geometry.__geo_interface__ == {
            "type": "Point",
            "bbox": (0.0, 1.0, 0.0, 1.0),
            "coordinates": (0.0, 1.0),
        }

    def test_linestring(self):
        doc = """<kml:LineString xmlns:kml="http://www.opengis.net/kml/2.2">
            <kml:coordinates>0.000000,0.000000 1.000000,1.000000</kml:coordinates>
        </kml:LineString>"""

        g = Geometry()
        g.from_string(doc)
        assert g.geometry.__geo_interface__ == {
            "type": "LineString",
            "bbox": (0.0, 0.0, 1.0, 1.0),
            "coordinates": ((0.0, 0.0), (1.0, 1.0)),
        }

    def test_linearring(self):
        doc = """<kml:LinearRing xmlns:kml="http://www.opengis.net/kml/2.2">
          <kml:coordinates>0.000000,0.000000 1.000000,0.000000 1.000000,1.000000 0.000000,0.000000</kml:coordinates>
        </kml:LinearRing>
        """

        g = Geometry()
        g.from_string(doc)
        assert g.geometry.__geo_interface__ == {
            "type": "LinearRing",
            "bbox": (0.0, 0.0, 1.0, 1.0),
            "coordinates": ((0.0, 0.0), (1.0, 0.0), (1.0, 1.0), (0.0, 0.0)),
        }

    def test_polygon(self):
        doc = """<kml:Polygon xmlns:kml="http://www.opengis.net/kml/2.2">
          <kml:outerBoundaryIs>
            <kml:LinearRing>
              <kml:coordinates>0.000000,0.000000 1.000000,0.000000 1.000000,1.000000 0.000000,0.000000</kml:coordinates>
            </kml:LinearRing>
          </kml:outerBoundaryIs>
        </kml:Polygon>
        """

        g = Geometry()
        g.from_string(doc)
        assert g.geometry.__geo_interface__ == {
            "type": "Polygon",
            "bbox": (0.0, 0.0, 1.0, 1.0),
            "coordinates": (((0.0, 0.0), (1.0, 0.0), (1.0, 1.0), (0.0, 0.0)),),
        }
        doc = """<kml:Polygon xmlns:kml="http://www.opengis.net/kml/2.2">
          <kml:outerBoundaryIs>
            <kml:LinearRing>
              <kml:coordinates>-1.000000,-1.000000 2.000000,-1.000000 2.000000,2.000000 -1.000000,-1.000000</kml:coordinates>
            </kml:LinearRing>
          </kml:outerBoundaryIs>
          <kml:innerBoundaryIs>
            <kml:LinearRing>
              <kml:coordinates>0.000000,0.000000 1.000000,0.000000 1.000000,1.000000 0.000000,0.000000</kml:coordinates>
            </kml:LinearRing>
          </kml:innerBoundaryIs>
        </kml:Polygon>
        """

        g.from_string(doc)
        assert g.geometry.__geo_interface__ == {
            "type": "Polygon",
            "bbox": (-1.0, -1.0, 2.0, 2.0),
            "coordinates": (
                ((-1.0, -1.0), (2.0, -1.0), (2.0, 2.0), (-1.0, -1.0)),
                ((0.0, 0.0), (1.0, 0.0), (1.0, 1.0), (0.0, 0.0)),
            ),
        }

    def test_multipoint(self):
        doc = """
        <kml:MultiGeometry xmlns:kml="http://www.opengis.net/kml/2.2">
          <kml:Point>
            <kml:coordinates>0.000000,1.000000</kml:coordinates>
          </kml:Point>
          <kml:Point>
            <kml:coordinates>1.000000,1.000000</kml:coordinates>
          </kml:Point>
        </kml:MultiGeometry>
        """

        g = Geometry()
        g.from_string(doc)
        assert len(g.geometry) == 2

    def test_multilinestring(self):
        doc = """
        <kml:MultiGeometry xmlns:kml="http://www.opengis.net/kml/2.2">
          <kml:LineString>
            <kml:coordinates>0.000000,0.000000 1.000000,0.000000</kml:coordinates>
          </kml:LineString>
          <kml:LineString>
            <kml:coordinates>0.000000,1.000000 1.000000,1.000000</kml:coordinates>
          </kml:LineString>
        </kml:MultiGeometry>
        """

        g = Geometry()
        g.from_string(doc)
        assert len(g.geometry) == 2

    def test_multipolygon(self):
        doc = """
        <kml:MultiGeometry xmlns:kml="http://www.opengis.net/kml/2.2">
          <kml:Polygon>
            <kml:outerBoundaryIs>
              <kml:LinearRing>
                <kml:coordinates>-1.000000,-1.000000 2.000000,-1.000000 2.000000,2.000000 -1.000000,-1.000000</kml:coordinates>
              </kml:LinearRing>
            </kml:outerBoundaryIs>
            <kml:innerBoundaryIs>
              <kml:LinearRing>
                <kml:coordinates>0.000000,0.000000 1.000000,0.000000 1.000000,1.000000 0.000000,0.000000</kml:coordinates>
              </kml:LinearRing>
            </kml:innerBoundaryIs>
          </kml:Polygon>
          <kml:Polygon>
            <kml:outerBoundaryIs>
              <kml:LinearRing>
                <kml:coordinates>3.000000,0.000000 4.000000,0.000000 4.000000,1.000000 3.000000,0.000000</kml:coordinates>
              </kml:LinearRing>
            </kml:outerBoundaryIs>
          </kml:Polygon>
        </kml:MultiGeometry>
        """

        g = Geometry()
        g.from_string(doc)
        assert len(g.geometry) == 2

    def test_geometrycollection(self):
        doc = """
        <kml:MultiGeometry xmlns:kml="http://www.opengis.net/kml/2.2">
          <kml:Polygon>
            <kml:outerBoundaryIs>
              <kml:LinearRing>
                <kml:coordinates>3,0 4,0 4,1 3,0</kml:coordinates>
              </kml:LinearRing>
            </kml:outerBoundaryIs>
          </kml:Polygon>
          <kml:Point>
            <kml:coordinates>0.000000,1.000000</kml:coordinates>
          </kml:Point>
          <kml:LineString>
            <kml:coordinates>0.000000,0.000000 1.000000,1.000000</kml:coordinates>
          </kml:LineString>
          <kml:LinearRing>
            <kml:coordinates>0.0,0.0 1.0,0.0 1.0,1.0 0.0,1.0 0.0,0.0</kml:coordinates>
          </kml:LinearRing>
        </kml:MultiGeometry>
        """

        g = Geometry()
        g.from_string(doc)
        assert len(g.geometry) == 4
        doc = """
        <kml:MultiGeometry xmlns:kml="http://www.opengis.net/kml/2.2">
          <kml:LinearRing>
            <kml:coordinates>3.0,0.0 4.0,0.0 4.0,1.0 3.0,0.0</kml:coordinates>
          </kml:LinearRing>
          <kml:LinearRing>
            <kml:coordinates>0.0,0.0 1.0,0.0 1.0,1.0 0.0,0.0</kml:coordinates>
          </kml:LinearRing>
        </kml:MultiGeometry>
        """

        g = Geometry()
        g.from_string(doc)
        assert len(g.geometry) == 2
        assert g.geometry.geom_type == "GeometryCollection"

    def test_nested_multigeometry(self):
        doc = """<kml xmlns="http://www.opengis.net/kml/2.2"><Document><Placemark>
          <MultiGeometry>
            <Polygon>
              <outerBoundaryIs>
                <LinearRing>
                  <coordinates>
                    -122.366278,37.818844,0 -122.365248,37.819267,0 -122.365640,37.819875,0 -122.366278,37.818844,0
                  </coordinates>
                </LinearRing>
              </outerBoundaryIs>
            </Polygon>
            <Point>
              <coordinates>-122.365,37.819,0</coordinates>
            </Point>
            <MultiGeometry>
              <LineString>
                <coordinates>
                  -122.365278,37.819000,0 -122.365248,37.819267,0
                </coordinates>
              </LineString>
              <Polygon>
                <outerBoundaryIs>
                  <LinearRing>
                    <coordinates>
                      -122.365248,37.819267,0 -122.365640,37.819875,0 -122.366278,37.818844,0 -122.365248,37.819267,0
                    </coordinates>
                  </LinearRing>
                </outerBoundaryIs>
              </Polygon>
            </MultiGeometry>
          </MultiGeometry>
        </Placemark></Document></kml>
        """

        k = kml.KML()
        k.from_string(doc)
        placemark = list(list(k.features())[0].features())[0]

        first_multigeometry = placemark.geometry
        assert len(list(first_multigeometry.geoms)) == 3

        second_multigeometry = [
            g for g in first_multigeometry.geoms if g.geom_type == "GeometryCollection"
        ][0]
        assert len(list(second_multigeometry.geoms)) == 2


>>>>>>> c84d504b
class TestGetGxGeometry:
    def test_track(self) -> None:
        doc = """<gx:Track xmlns:kml="http://www.opengis.net/kml/2.2"
                xmlns:gx="http://www.google.com/kml/ext/2.2">
            <when>2020-01-01T00:00:00Z</when>
            <when>2020-01-01T00:10:00Z</when>
            <gx:coord>0.000000 0.000000</gx:coord>
            <gx:coord>1.000000 1.000000</gx:coord>
        </gx:Track>"""

        g = GxGeometry()
        g.from_string(doc)
        assert g.geometry.__geo_interface__ == {
            "type": "LineString",
            "bbox": (0.0, 0.0, 1.0, 1.0),
            "coordinates": ((0.0, 0.0), (1.0, 1.0)),
        }

    def test_multitrack(self) -> None:
        doc = """
        <gx:MultiTrack xmlns:kml="http://www.opengis.net/kml/2.2"
            xmlns:gx="http://www.google.com/kml/ext/2.2">
          <gx:Track>
            <when>2020-01-01T00:00:00Z</when>
            <when>2020-01-01T00:10:00Z</when>
            <gx:coord>0.000000 0.000000</gx:coord>
            <gx:coord>1.000000 0.000000</gx:coord>
          </gx:Track>
          <gx:Track>
            <when>2020-01-01T00:10:00Z</when>
            <when>2020-01-01T00:20:00Z</when>
            <gx:coord>0.000000 1.000000</gx:coord>
            <gx:coord>1.000000 1.000000</gx:coord>
          </gx:Track>
        </gx:MultiTrack>
        """

        g = GxGeometry()
        g.from_string(doc)
        assert len(g.geometry) == 2


class TestBaseFeature:
    def test_address_string(self) -> None:
        f = kml._Feature()
        address = "1600 Amphitheatre Parkway, Mountain View, CA 94043, USA"
        f.address = address
        assert f.address == address

    def test_address_none(self) -> None:
        f = kml._Feature()
        f.address = None
        assert f.address is None

    def test_address_value_error(self) -> None:
        f = kml._Feature()
        with pytest.raises(ValueError):
            f.address = 123

    def test_phone_number_string(self) -> None:
        f = kml._Feature()
        f.phone_number = "+1-234-567-8901"
        assert f.phone_number == "+1-234-567-8901"

    def test_phone_number_none(self) -> None:
        f = kml._Feature()
        f.phone_number = None
        assert f.phone_number is None

    def test_phone_number_value_error(self) -> None:
        f = kml._Feature()
        with pytest.raises(ValueError):
            f.phone_number = 123


class TestBaseOverlay:
    def test_color_string(self) -> None:
        o = kml._Overlay(name="An Overlay")
        o.color = "00010203"
        assert o.color == "00010203"

    def test_color_none(self) -> None:
        o = kml._Overlay(name="An Overlay")
        o.color = "00010203"
        assert o.color == "00010203"
        o.color = None
        assert o.color is None

    def test_color_value_error(self) -> None:
        o = kml._Overlay(name="An Overlay")
        with pytest.raises(ValueError):
            o.color = object()

    def test_draw_order_string(self) -> None:
        o = kml._Overlay(name="An Overlay")
        o.draw_order = "1"
        assert o.draw_order == "1"

    def test_draw_order_int(self) -> None:
        o = kml._Overlay(name="An Overlay")
        o.draw_order = 1
        assert o.draw_order == "1"

    def test_draw_order_none(self) -> None:
        o = kml._Overlay(name="An Overlay")
        o.draw_order = "1"
        assert o.draw_order == "1"
        o.draw_order = None
        assert o.draw_order is None

    def test_draw_order_value_error(self) -> None:
        o = kml._Overlay(name="An Overlay")
        with pytest.raises(ValueError):
            o.draw_order = object()

    def test_icon_raise_exception(self) -> None:
        o = kml._Overlay(name="An Overlay")
        with pytest.raises(ValueError):
            o.icon = 12345


class TestGroundOverlay:
    def setup_method(self) -> None:
        self.g = kml.GroundOverlay()

    def test_altitude_int(self) -> None:
        self.g.altitude = 123
        assert self.g.altitude == "123"

    def test_altitude_float(self) -> None:
        self.g.altitude = 123.4
        assert self.g.altitude == "123.4"

    def test_altitude_string(self) -> None:
        self.g.altitude = "123"
        assert self.g.altitude == "123"

    def test_altitude_value_error(self) -> None:
        with pytest.raises(ValueError):
            self.g.altitude = object()

    def test_altitude_none(self) -> None:
        self.g.altitude = "123"
        assert self.g.altitude == "123"
        self.g.altitude = None
        assert self.g.altitude is None

    def test_altitude_mode_default(self) -> None:
        assert self.g.altitude_mode == "clampToGround"

    def test_altitude_mode_error(self) -> None:
        self.g.altitude_mode = ""
        assert self.g.altitude_mode == "clampToGround"

    def test_altitude_mode_clamp(self) -> None:
        self.g.altitude_mode = "clampToGround"
        assert self.g.altitude_mode == "clampToGround"

    def test_altitude_mode_absolute(self) -> None:
        self.g.altitude_mode = "absolute"
        assert self.g.altitude_mode == "absolute"

    def test_latlonbox_function(self) -> None:
        self.g.lat_lon_box(10, 20, 30, 40, 50)

        assert self.g.north == "10"
        assert self.g.south == "20"
        assert self.g.east == "30"
        assert self.g.west == "40"
        assert self.g.rotation == "50"

    def test_latlonbox_string(self) -> None:
        self.g.north = "10"
        self.g.south = "20"
        self.g.east = "30"
        self.g.west = "40"
        self.g.rotation = "50"

        assert self.g.north == "10"
        assert self.g.south == "20"
        assert self.g.east == "30"
        assert self.g.west == "40"
        assert self.g.rotation == "50"

    def test_latlonbox_int(self) -> None:
        self.g.north = 10
        self.g.south = 20
        self.g.east = 30
        self.g.west = 40
        self.g.rotation = 50

        assert self.g.north == "10"
        assert self.g.south == "20"
        assert self.g.east == "30"
        assert self.g.west == "40"
        assert self.g.rotation == "50"

    def test_latlonbox_float(self) -> None:
        self.g.north = 10.0
        self.g.south = 20.0
        self.g.east = 30.0
        self.g.west = 40.0
        self.g.rotation = 50.0

        assert self.g.north == "10.0"
        assert self.g.south == "20.0"
        assert self.g.east == "30.0"
        assert self.g.west == "40.0"
        assert self.g.rotation == "50.0"

    def test_latlonbox_value_error(self) -> None:
        with pytest.raises(ValueError):
            self.g.north = object()

        with pytest.raises(ValueError):
            self.g.south = object()

        with pytest.raises(ValueError):
            self.g.east = object()

        with pytest.raises(ValueError):
            self.g.west = object()

        with pytest.raises(ValueError):
            self.g.rotation = object()

        assert self.g.north is None
        assert self.g.south is None
        assert self.g.east is None
        assert self.g.west is None
        assert self.g.rotation is None

    def test_latlonbox_empty_string(self) -> None:
        self.g.north = ""
        self.g.south = ""
        self.g.east = ""
        self.g.west = ""
        self.g.rotation = ""

        assert not self.g.north
        assert not self.g.south
        assert not self.g.east
        assert not self.g.west
        assert not self.g.rotation

    def test_latlonbox_none(self) -> None:
        self.g.north = None
        self.g.south = None
        self.g.east = None
        self.g.west = None
        self.g.rotation = None

        assert self.g.north is None
        assert self.g.south is None
        assert self.g.east is None
        assert self.g.west is None
        assert self.g.rotation is None


class TestGroundOverlayString:
    def test_default_to_string(self) -> None:
        g = kml.GroundOverlay()

        expected = kml.GroundOverlay()
        expected.from_string(
            '<kml:GroundOverlay xmlns:kml="http://www.opengis.net/kml/2.2">'
            "<kml:visibility>1</kml:visibility>"
            "</kml:GroundOverlay>"
        )
        assert g.to_string() == expected.to_string()

    def test_to_string(self) -> None:
        g = kml.GroundOverlay()
        icon = kml.Icon(href="http://example.com")
        g.icon = icon
        g.draw_order = 1
        g.color = "00010203"

        expected = kml.GroundOverlay()
        expected.from_string(
            '<kml:GroundOverlay xmlns:kml="http://www.opengis.net/kml/2.2">'
            "<kml:visibility>1</kml:visibility>"
            "<kml:color>00010203</kml:color>"
            "<kml:drawOrder>1</kml:drawOrder>"
            "<kml:Icon>"
            "<kml:href>http://example.com</kml:href>"
            "</kml:Icon>"
            "</kml:GroundOverlay>"
        )

        assert g.to_string() == expected.to_string()

    def test_altitude_from_int(self) -> None:
        g = kml.GroundOverlay()
        g.altitude = 123

        expected = kml.GroundOverlay()
        expected.from_string(
            '<kml:GroundOverlay xmlns:kml="http://www.opengis.net/kml/2.2">'
            "<kml:visibility>1</kml:visibility>"
            "<kml:altitude>123</kml:altitude>"
            "<kml:altitudeMode>clampToGround</kml:altitudeMode>"
            "</kml:GroundOverlay>"
        )

        assert g.to_string() == expected.to_string()

    def test_altitude_from_float(self) -> None:
        g = kml.GroundOverlay()
        g.altitude = 123.4

        expected = kml.GroundOverlay()
        expected.from_string(
            '<kml:GroundOverlay xmlns:kml="http://www.opengis.net/kml/2.2">'
            "<kml:visibility>1</kml:visibility>"
            "<kml:altitude>123.4</kml:altitude>"
            "<kml:altitudeMode>clampToGround</kml:altitudeMode>"
            "</kml:GroundOverlay>"
        )

        assert g.to_string() == expected.to_string()

    def test_altitude_from_string(self) -> None:
        g = kml.GroundOverlay()
        g.altitude = "123.4"

        expected = kml.GroundOverlay()
        expected.from_string(
            '<kml:GroundOverlay xmlns:kml="http://www.opengis.net/kml/2.2">'
            "<kml:visibility>1</kml:visibility>"
            "<kml:altitude>123.4</kml:altitude>"
            "<kml:altitudeMode>clampToGround</kml:altitudeMode>"
            "</kml:GroundOverlay>"
        )

        assert g.to_string() == expected.to_string()

    def test_altitude_mode_absolute(self) -> None:
        g = kml.GroundOverlay()
        g.altitude = "123.4"
        g.altitude_mode = "absolute"

        expected = kml.GroundOverlay()
        expected.from_string(
            '<kml:GroundOverlay xmlns:kml="http://www.opengis.net/kml/2.2">'
            "<kml:visibility>1</kml:visibility>"
            "<kml:altitude>123.4</kml:altitude>"
            "<kml:altitudeMode>absolute</kml:altitudeMode>"
            "</kml:GroundOverlay>"
        )

        assert g.to_string() == expected.to_string()

    def test_altitude_mode_unknown_string(self) -> None:
        g = kml.GroundOverlay()
        g.altitude = "123.4"
        g.altitudeMode = "unknown string"

        expected = kml.GroundOverlay()
        expected.from_string(
            '<kml:GroundOverlay xmlns:kml="http://www.opengis.net/kml/2.2">'
            "<kml:visibility>1</kml:visibility>"
            "<kml:altitude>123.4</kml:altitude>"
            "<kml:altitudeMode>clampToGround</kml:altitudeMode>"
            "</kml:GroundOverlay>"
        )

        assert g.to_string() == expected.to_string()

    def test_altitude_mode_value(self) -> None:
        g = kml.GroundOverlay()
        g.altitude = "123.4"
        g.altitudeMode = 1234

        expected = kml.GroundOverlay()
        expected.from_string(
            '<kml:GroundOverlay xmlns:kml="http://www.opengis.net/kml/2.2">'
            "<kml:visibility>1</kml:visibility>"
            "<kml:altitude>123.4</kml:altitude>"
            "<kml:altitudeMode>clampToGround</kml:altitudeMode>"
            "</kml:GroundOverlay>"
        )

        assert g.to_string() == expected.to_string()

    def test_latlonbox_no_rotation(self) -> None:
        g = kml.GroundOverlay()
        g.lat_lon_box(10, 20, 30, 40)

        expected = kml.GroundOverlay()
        expected.from_string(
            '<kml:GroundOverlay xmlns:kml="http://www.opengis.net/kml/2.2">'
            "<kml:visibility>1</kml:visibility>"
            "<kml:LatLonBox>"
            "<kml:north>10</kml:north>"
            "<kml:south>20</kml:south>"
            "<kml:east>30</kml:east>"
            "<kml:west>40</kml:west>"
            "<kml:rotation>0</kml:rotation>"
            "</kml:LatLonBox>"
            "</kml:GroundOverlay>"
        )

        assert g.to_string() == expected.to_string()

    def test_latlonbox_rotation(self) -> None:
        g = kml.GroundOverlay()
        g.lat_lon_box(10, 20, 30, 40, 50)

        expected = kml.GroundOverlay()
        expected.from_string(
            '<kml:GroundOverlay xmlns:kml="http://www.opengis.net/kml/2.2">'
            "<kml:visibility>1</kml:visibility>"
            "<kml:LatLonBox>"
            "<kml:north>10</kml:north>"
            "<kml:south>20</kml:south>"
            "<kml:east>30</kml:east>"
            "<kml:west>40</kml:west>"
            "<kml:rotation>50</kml:rotation>"
            "</kml:LatLonBox>"
            "</kml:GroundOverlay>"
        )

        assert g.to_string() == expected.to_string()

    def test_latlonbox_nswer(self) -> None:
        g = kml.GroundOverlay()
        g.north = 10
        g.south = 20
        g.east = 30
        g.west = 40
        g.rotation = 50

        expected = kml.GroundOverlay()
        expected.from_string(
            '<kml:GroundOverlay xmlns:kml="http://www.opengis.net/kml/2.2">'
            "<kml:visibility>1</kml:visibility>"
            "<kml:LatLonBox>"
            "<kml:north>10</kml:north>"
            "<kml:south>20</kml:south>"
            "<kml:east>30</kml:east>"
            "<kml:west>40</kml:west>"
            "<kml:rotation>50</kml:rotation>"
            "</kml:LatLonBox>"
            "</kml:GroundOverlay>"
        )

        assert g.to_string() == expected.to_string()


class TestPhotoOverlay:
    def setup_method(self) -> None:
        self.p = kml.PhotoOverlay()
        self.p.camera = kml.Camera()

    def test_camera_altitude_int(self) -> None:
        self.p.camera.altitude = 123
        assert self.p.camera.altitude == 123

    def test_camera_altitude_float(self) -> None:
        self.p.camera.altitude = 123.4
        assert self.p.camera.altitude == 123.4

    def test_camera_altitude_string(self) -> None:
        self.p.camera.altitude = 123
        assert self.p.camera.altitude == 123

    def test_camera_altitude_value_error(self) -> None:
        with pytest.raises(ValueError):
            self.p.camera.altitude = object()

    def test_camera_altitude_none(self) -> None:
        self.p.camera.altitude = 123
        assert self.p.camera.altitude == 123
        self.p.camera.altitude = None
        assert self.p.camera.altitude is None

    def test_camera_altitude_mode_default(self) -> None:
        assert self.p.camera.altitude_mode == "relativeToGround"

    def test_camera_altitude_mode_error(self) -> None:
        self.p.camera.altitude_mode = ""
        assert self.p.camera.altitude_mode == "relativeToGround"

    def test_camera_altitude_mode_clamp(self) -> None:
        self.p.camera.altitude_mode = "clampToGround"
        assert self.p.camera.altitude_mode == "clampToGround"

    def test_camera_altitude_mode_absolute(self) -> None:
        self.p.camera.altitude_mode = "absolute"
        assert self.p.camera.altitude_mode == "absolute"

    def test_camera_initialization(self) -> None:
        self.p.camera = kml.Camera(
            longitude=10, latitude=20, altitude=30, heading=40, tilt=50, roll=60
        )
        assert self.p.camera.longitude == 10
        assert self.p.camera.latitude == 20
        assert self.p.camera.altitude == 30
        assert self.p.camera.heading == 40
        assert self.p.camera.tilt == 50
        assert self.p.camera.roll == 60
        assert self.p.camera.altitude_mode == "relativeToGround"<|MERGE_RESOLUTION|>--- conflicted
+++ resolved
@@ -1381,8 +1381,54 @@
         assert "coordinates>0.000000,1.000000</" in str(g.to_string())
 
 
-<<<<<<< HEAD
-=======
+def test_nested_multigeometry():
+    doc = """<kml xmlns="http://www.opengis.net/kml/2.2"><Document><Placemark>
+          <MultiGeometry>
+            <Polygon>
+              <outerBoundaryIs>
+                <LinearRing>
+                  <coordinates>
+                    -122.366278,37.818844,0 -122.365248,37.819267,0 -122.365640,37.819875,0 -122.366278,37.818844,0
+                  </coordinates>
+                </LinearRing>
+              </outerBoundaryIs>
+            </Polygon>
+            <Point>
+              <coordinates>-122.365,37.819,0</coordinates>
+            </Point>
+            <MultiGeometry>
+              <LineString>
+                <coordinates>
+                  -122.365278,37.819000,0 -122.365248,37.819267,0
+                </coordinates>
+              </LineString>
+              <Polygon>
+                <outerBoundaryIs>
+                  <LinearRing>
+                    <coordinates>
+                      -122.365248,37.819267,0 -122.365640,37.819875,0 -122.366278,37.818844,0 -122.365248,37.819267,0
+                    </coordinates>
+                  </LinearRing>
+                </outerBoundaryIs>
+              </Polygon>
+            </MultiGeometry>
+          </MultiGeometry>
+        </Placemark></Document></kml>
+        """
+
+    k = kml.KML()
+    k.from_string(doc)
+    placemark = list(list(k.features())[0].features())[0]
+
+    first_multigeometry = placemark.geometry
+    assert len(list(first_multigeometry.geoms)) == 3
+
+    second_multigeometry = [
+        g for g in first_multigeometry.geoms if g.geom_type == "GeometryCollection"
+    ][0]
+    assert len(list(second_multigeometry.geoms)) == 2
+
+
 class TestGetGeometry:
     def test_altitude_mode(self):
         doc = """<kml:Point xmlns:kml="http://www.opengis.net/kml/2.2">
@@ -1393,7 +1439,7 @@
         g = Geometry()
         assert g.altitude_mode is None
         g.from_string(doc)
-        assert g.altitude_mode == "clampToGround"
+        assert g.altitude_mode.value == "clampToGround"
 
     def test_extrude(self):
         doc = """<kml:Point xmlns:kml="http://www.opengis.net/kml/2.2">
@@ -1648,7 +1694,6 @@
         assert len(list(second_multigeometry.geoms)) == 2
 
 
->>>>>>> c84d504b
 class TestGetGxGeometry:
     def test_track(self) -> None:
         doc = """<gx:Track xmlns:kml="http://www.opengis.net/kml/2.2"
